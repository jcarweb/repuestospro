{
  "rewrites": [
    {
      "source": "/((?!assets/).*)",
      "destination": "/index.html"
    }
  ],
  "headers": [
    {
      "source": "/assets/(.*)",
      "headers": [
        {
          "key": "Cache-Control",
          "value": "public, max-age=31536000, immutable"
        }
      ]
    }
  ],
  "env": {
<<<<<<< HEAD
    "VITE_BACKEND_URL": "https://repuestospro-backend.onrender.com"
=======
    "VITE_API_URL": "https://piezasya-back.onrender.com/api"
>>>>>>> 98fdf43c
  }
}<|MERGE_RESOLUTION|>--- conflicted
+++ resolved
@@ -17,10 +17,6 @@
     }
   ],
   "env": {
-<<<<<<< HEAD
-    "VITE_BACKEND_URL": "https://repuestospro-backend.onrender.com"
-=======
     "VITE_API_URL": "https://piezasya-back.onrender.com/api"
->>>>>>> 98fdf43c
   }
 }
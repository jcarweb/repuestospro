--- conflicted
+++ resolved
@@ -38,11 +38,7 @@
     // TODO: Implementar carga de configuración cuando sea necesario
     // const loadAnalyticsConfig = async () => {
     //   try {
-<<<<<<< HEAD
-    //     const response = await fetch('API_BASE_URL/analytics/custom-config');
-=======
     //     const response = await fetch('process.env.REACT_APP_BACKEND_URL || process.env.REACT_APP_BACKEND_URL || "process.env.REACT_APP_BACKEND_URL || process.env.REACT_APP_BACKEND_URL || "http://localhost:5000""/api/analytics/custom-config');
->>>>>>> d0eb6af0
     //     const result = await response.json();
     //     if (result.success && result.data) {
     //       setConfig(result.data);

import React, { useState, useEffect } from 'react';
import { 
  Bell, 
  Plus, 
  Edit, 
  Trash2, 
  AlertTriangle, 
  Package, 
  Settings,
  Filter,
  Search,
  CheckCircle,
  XCircle
} from 'lucide-react';
import { API_BASE_URL } from '../../config/api';
import { useLanguage } from '../contexts/LanguageContext';

interface Alert {
  _id: string;
  product: {
    _id: string;
    name: string;
    sku: string;
    category: string;
    brand: string;
  };
  alertType: 'low_stock' | 'out_of_stock' | 'custom';
  threshold: number;
  isActive: boolean;
  lastTriggered?: string;
  notificationSettings: {
    email: boolean;
    inApp: boolean;
    sms: boolean;
  };
  createdAt: string;
}

interface Product {
  _id: string;
  name: string;
  sku: string;
  category: string;
  brand: string;
  currentStock: number;
}

const StoreManagerInventoryAlerts: React.FC = () => {
  const { t } = useLanguage();
  const [alerts, setAlerts] = useState<Alert[]>([]);
  const [products, setProducts] = useState<Product[]>([]);
  const [loading, setLoading] = useState(true);
  const [showCreateModal, setShowCreateModal] = useState(false);
  const [showEditModal, setShowEditModal] = useState(false);
  const [editingAlert, setEditingAlert] = useState<Alert | null>(null);
  const [selectedStore, setSelectedStore] = useState<string>('');
  const [stores, setStores] = useState<any[]>([]);
  const [filterType, setFilterType] = useState<string>('all');
  const [searchTerm, setSearchTerm] = useState('');

  // Formulario para crear/editar alerta
  const [formData, setFormData] = useState({
    productId: '',
    alertType: 'low_stock' as 'low_stock' | 'out_of_stock' | 'custom',
    threshold: 5,
    notificationSettings: {
      email: true,
      inApp: true,
      sms: false
    }
  });

  useEffect(() => {
    fetchUserStores();
  }, []);

  useEffect(() => {
    if (selectedStore) {
      fetchAlerts();
      fetchProducts();
    }
  }, [selectedStore]);

  const fetchUserStores = async () => {
    try {
      const token = localStorage.getItem('token');
<<<<<<< HEAD
      const response = await fetch('API_BASE_URL/stores/user-stores', {
=======
      const response = await fetch('process.env.REACT_APP_BACKEND_URL || process.env.REACT_APP_BACKEND_URL || "process.env.REACT_APP_BACKEND_URL || "process.env.REACT_APP_BACKEND_URL || "process.env.REACT_APP_BACKEND_URL || "process.env.REACT_APP_BACKEND_URL || "process.env.REACT_APP_BACKEND_URL || "process.env.REACT_APP_BACKEND_URL || "process.env.REACT_APP_BACKEND_URL || process.env.REACT_APP_BACKEND_URL || process.env.REACT_APP_BACKEND_URL || process.env.REACT_APP_BACKEND_URL || process.env.REACT_APP_BACKEND_URL || process.env.REACT_APP_BACKEND_URL || process.env.REACT_APP_BACKEND_URL || process.env.REACT_APP_BACKEND_URL || "http://localhost:5000""""""""/api/stores/user-stores', {
>>>>>>> d0eb6af0
        headers: {
          'Authorization': `Bearer ${token}`
        }
      });
      const data = await response.json();
      if (data.success) {
        let storesArray = [];
        if (Array.isArray(data.data)) {
          storesArray = data.data;
        } else if (data.data && Array.isArray(data.data.stores)) {
          storesArray = data.data.stores;
        }
        setStores(storesArray);
        if (storesArray.length > 0) {
          setSelectedStore(storesArray[0]._id);
        }
      }
    } catch (error) {
      console.error('Error fetching user stores:', error);
    }
  };

  const fetchAlerts = async () => {
    try {
      setLoading(true);
      const token = localStorage.getItem('token');
<<<<<<< HEAD
      const response = await fetch(`API_BASE_URL/inventory-alerts/store/${selectedStore}`, {
=======
      const response = await fetch(`process.env.REACT_APP_BACKEND_URL || process.env.REACT_APP_BACKEND_URL || "http://localhost:5000"/api/inventory-alerts/store/${selectedStore}`, {
>>>>>>> d0eb6af0
        headers: {
          'Authorization': `Bearer ${token}`
        }
      });
      const data = await response.json();
      if (data.success) {
        setAlerts(data.data.alerts);
      }
    } catch (error) {
      console.error('Error fetching alerts:', error);
    } finally {
      setLoading(false);
    }
  };

  const fetchProducts = async () => {
    try {
      const token = localStorage.getItem('token');
<<<<<<< HEAD
      const response = await fetch(`API_BASE_URL/inventory/store-manager/inventory?storeId=${selectedStore}`, {
=======
      const response = await fetch(`process.env.REACT_APP_BACKEND_URL || process.env.REACT_APP_BACKEND_URL || "http://localhost:5000"/api/inventory/store-manager/inventory?storeId=${selectedStore}`, {
>>>>>>> d0eb6af0
        headers: {
          'Authorization': `Bearer ${token}`
        }
      });
      const data = await response.json();
      if (data.success) {
        const productsWithStock = data.data.inventory.map((item: any) => ({
          _id: item.product._id,
          name: item.product.name,
          sku: item.product.sku,
          category: item.product.category,
          brand: item.product.brand,
          currentStock: item.mainStock.available
        }));
        setProducts(productsWithStock);
      }
    } catch (error) {
      console.error('Error fetching products:', error);
    }
  };

  const handleCreateAlert = async (e: React.FormEvent) => {
    e.preventDefault();
    try {
      const token = localStorage.getItem('token');
<<<<<<< HEAD
      const response = await fetch(`API_BASE_URL/inventory-alerts/store/${selectedStore}`, {
=======
      const response = await fetch(`process.env.REACT_APP_BACKEND_URL || process.env.REACT_APP_BACKEND_URL || "http://localhost:5000"/api/inventory-alerts/store/${selectedStore}`, {
>>>>>>> d0eb6af0
        method: 'POST',
        headers: {
          'Content-Type': 'application/json',
          'Authorization': `Bearer ${token}`
        },
        body: JSON.stringify(formData)
      });
      const data = await response.json();
      if (data.success) {
        setShowCreateModal(false);
        setFormData({
          productId: '',
          alertType: 'low_stock',
          threshold: 5,
          notificationSettings: {
            email: true,
            inApp: true,
            sms: false
          }
        });
        fetchAlerts();
      } else {
        alert(data.message || 'Error creando alerta');
      }
    } catch (error) {
      console.error('Error creating alert:', error);
      alert('Error creando alerta');
    }
  };

  const handleEditAlert = async (e: React.FormEvent) => {
    e.preventDefault();
    if (!editingAlert) return;

    try {
      const token = localStorage.getItem('token');
<<<<<<< HEAD
      const response = await fetch(`API_BASE_URL/inventory-alerts/${editingAlert._id}`, {
=======
      const response = await fetch(`process.env.REACT_APP_BACKEND_URL || process.env.REACT_APP_BACKEND_URL || "http://localhost:5000"/api/inventory-alerts/${editingAlert._id}`, {
>>>>>>> d0eb6af0
        method: 'PUT',
        headers: {
          'Content-Type': 'application/json',
          'Authorization': `Bearer ${token}`
        },
        body: JSON.stringify(formData)
      });
      const data = await response.json();
      if (data.success) {
        setShowEditModal(false);
        setEditingAlert(null);
        fetchAlerts();
      } else {
        alert(data.message || 'Error actualizando alerta');
      }
    } catch (error) {
      console.error('Error updating alert:', error);
      alert('Error actualizando alerta');
    }
  };

  const handleDeleteAlert = async (alertId: string) => {
    if (!confirm('¿Estás seguro de que quieres eliminar esta alerta?')) return;

    try {
      const token = localStorage.getItem('token');
<<<<<<< HEAD
      const response = await fetch(`API_BASE_URL/inventory-alerts/${alertId}`, {
=======
      const response = await fetch(`process.env.REACT_APP_BACKEND_URL || process.env.REACT_APP_BACKEND_URL || "http://localhost:5000"/api/inventory-alerts/${alertId}`, {
>>>>>>> d0eb6af0
        method: 'DELETE',
        headers: {
          'Authorization': `Bearer ${token}`
        }
      });
      const data = await response.json();
      if (data.success) {
        fetchAlerts();
      } else {
        alert(data.message || 'Error eliminando alerta');
      }
    } catch (error) {
      console.error('Error deleting alert:', error);
      alert('Error eliminando alerta');
    }
  };

  const handleToggleAlert = async (alertId: string, isActive: boolean) => {
    try {
      const token = localStorage.getItem('token');
<<<<<<< HEAD
      const response = await fetch(`API_BASE_URL/inventory-alerts/${alertId}`, {
=======
      const response = await fetch(`process.env.REACT_APP_BACKEND_URL || process.env.REACT_APP_BACKEND_URL || "http://localhost:5000"/api/inventory-alerts/${alertId}`, {
>>>>>>> d0eb6af0
        method: 'PUT',
        headers: {
          'Content-Type': 'application/json',
          'Authorization': `Bearer ${token}`
        },
        body: JSON.stringify({ isActive: !isActive })
      });
      const data = await response.json();
      if (data.success) {
        fetchAlerts();
      }
    } catch (error) {
      console.error('Error toggling alert:', error);
    }
  };

  const openEditModal = (alert: Alert) => {
    setEditingAlert(alert);
    setFormData({
      productId: alert.product._id,
      alertType: alert.alertType,
      threshold: alert.threshold,
      notificationSettings: alert.notificationSettings
    });
    setShowEditModal(true);
  };

  const filteredAlerts = alerts.filter(alert => {
    const matchesType = filterType === 'all' || alert.alertType === filterType;
    const matchesSearch = alert.product.name.toLowerCase().includes(searchTerm.toLowerCase()) ||
                         alert.product.sku.toLowerCase().includes(searchTerm.toLowerCase());
    return matchesType && matchesSearch;
  });

  const getAlertTypeLabel = (type: string) => {
    switch (type) {
      case 'low_stock': return 'Stock Bajo';
      case 'out_of_stock': return 'Sin Stock';
      case 'custom': return 'Personalizada';
      default: return type;
    }
  };

  const getAlertTypeColor = (type: string) => {
    switch (type) {
      case 'low_stock': return 'text-yellow-600 bg-yellow-100';
      case 'out_of_stock': return 'text-red-600 bg-red-100';
      case 'custom': return 'text-blue-600 bg-blue-100';
      default: return 'text-gray-600 bg-gray-100';
    }
  };

  if (!Array.isArray(stores) || stores.length === 0) {
    return (
      <div className="min-h-screen bg-gray-50 dark:bg-gray-900 p-6">
        <div className="max-w-4xl mx-auto">
          <div className="text-center">
            <Store className="w-16 h-16 text-gray-400 mx-auto mb-4" />
            <h2 className="text-xl font-semibold text-gray-600 dark:text-gray-300 mb-2">
              No tienes tiendas asignadas
            </h2>
            <p className="text-gray-500 dark:text-gray-400">
              Contacta al administrador para que te asigne una tienda.
            </p>
          </div>
        </div>
      </div>
    );
  }

  return (
    <div className="min-h-screen bg-gray-50 dark:bg-gray-900 p-6">
      <div className="max-w-7xl mx-auto">
        {/* Header */}
        <div className="mb-8">
          <div className="flex items-center justify-between">
            <div>
              <h1 className="text-3xl font-bold text-gray-900 dark:text-white flex items-center gap-3">
                <Bell className="w-8 h-8 text-blue-600" />
                Alertas de Inventario
              </h1>
              <p className="text-gray-600 dark:text-gray-400 mt-2">
                Configura alertas para recibir notificaciones cuando tus productos se agoten
              </p>
            </div>
            <button
              onClick={() => setShowCreateModal(true)}
              className="bg-blue-600 hover:bg-blue-700 text-white px-4 py-2 rounded-lg flex items-center gap-2 transition-colors"
            >
              <Plus className="w-5 h-5" />
              Nueva Alerta
            </button>
          </div>
        </div>

        {/* Filtros */}
        <div className="bg-white dark:bg-gray-800 rounded-lg shadow-sm p-6 mb-6">
          <div className="grid grid-cols-1 md:grid-cols-4 gap-4">
            <div>
              <label className="block text-sm font-medium text-gray-700 dark:text-gray-300 mb-2">
                Tienda
              </label>
              <select
                value={selectedStore}
                onChange={(e) => setSelectedStore(e.target.value)}
                className="w-full px-3 py-2 border border-gray-300 dark:border-gray-600 rounded-lg focus:ring-2 focus:ring-blue-500 focus:border-transparent dark:bg-gray-700 dark:text-white"
              >
                {Array.isArray(stores) && stores.map(store => (
                  <option key={store._id} value={store._id}>{store.name}</option>
                ))}
              </select>
            </div>
            <div>
              <label className="block text-sm font-medium text-gray-700 dark:text-gray-300 mb-2">
                Tipo de Alerta
              </label>
              <select
                value={filterType}
                onChange={(e) => setFilterType(e.target.value)}
                className="w-full px-3 py-2 border border-gray-300 dark:border-gray-600 rounded-lg focus:ring-2 focus:ring-blue-500 focus:border-transparent dark:bg-gray-700 dark:text-white"
              >
                <option value="all">Todas</option>
                <option value="low_stock">Stock Bajo</option>
                <option value="out_of_stock">Sin Stock</option>
                <option value="custom">Personalizada</option>
              </select>
            </div>
            <div>
              <label className="block text-sm font-medium text-gray-700 dark:text-gray-300 mb-2">
                Buscar
              </label>
              <div className="relative">
                <Search className="w-5 h-5 absolute left-3 top-1/2 transform -translate-y-1/2 text-gray-400" />
                <input
                  type="text"
                  placeholder="Buscar por nombre o SKU..."
                  value={searchTerm}
                  onChange={(e) => setSearchTerm(e.target.value)}
                  className="w-full pl-10 pr-3 py-2 border border-gray-300 dark:border-gray-600 rounded-lg focus:ring-2 focus:ring-blue-500 focus:border-transparent dark:bg-gray-700 dark:text-white"
                />
              </div>
            </div>
            <div className="flex items-end">
              <button
                onClick={fetchAlerts}
                className="w-full bg-gray-600 hover:bg-gray-700 text-white px-4 py-2 rounded-lg flex items-center justify-center gap-2 transition-colors"
              >
                <Filter className="w-4 h-4" />
                Filtrar
              </button>
            </div>
          </div>
        </div>

        {/* Lista de Alertas */}
        <div className="bg-white dark:bg-gray-800 rounded-lg shadow-sm">
          {loading ? (
            <div className="p-8 text-center">
              <div className="animate-spin rounded-full h-8 w-8 border-b-2 border-blue-600 mx-auto"></div>
              <p className="mt-2 text-gray-600 dark:text-gray-400">Cargando alertas...</p>
            </div>
          ) : filteredAlerts.length === 0 ? (
            <div className="p-8 text-center">
              <Bell className="w-16 h-16 text-gray-400 mx-auto mb-4" />
              <h3 className="text-lg font-medium text-gray-900 dark:text-white mb-2">
                No hay alertas configuradas
              </h3>
              <p className="text-gray-600 dark:text-gray-400 mb-4">
                Crea tu primera alerta para recibir notificaciones cuando tus productos se agoten
              </p>
              <button
                onClick={() => setShowCreateModal(true)}
                className="bg-blue-600 hover:bg-blue-700 text-white px-4 py-2 rounded-lg flex items-center gap-2 mx-auto transition-colors"
              >
                <Plus className="w-5 h-5" />
                Crear Primera Alerta
              </button>
            </div>
          ) : (
            <div className="overflow-x-auto">
              <table className="w-full">
                <thead className="bg-gray-50 dark:bg-gray-700">
                  <tr>
                    <th className="px-6 py-3 text-left text-xs font-medium text-gray-500 dark:text-gray-300 uppercase tracking-wider">
                      Producto
                    </th>
                    <th className="px-6 py-3 text-left text-xs font-medium text-gray-500 dark:text-gray-300 uppercase tracking-wider">
                      Tipo
                    </th>
                    <th className="px-6 py-3 text-left text-xs font-medium text-gray-500 dark:text-gray-300 uppercase tracking-wider">
                      Umbral
                    </th>
                    <th className="px-6 py-3 text-left text-xs font-medium text-gray-500 dark:text-gray-300 uppercase tracking-wider">
                      Estado
                    </th>
                    <th className="px-6 py-3 text-left text-xs font-medium text-gray-500 dark:text-gray-300 uppercase tracking-wider">
                      Notificaciones
                    </th>
                    <th className="px-6 py-3 text-left text-xs font-medium text-gray-500 dark:text-gray-300 uppercase tracking-wider">
                      Acciones
                    </th>
                  </tr>
                </thead>
                <tbody className="bg-white dark:bg-gray-800 divide-y divide-gray-200 dark:divide-gray-700">
                  {filteredAlerts.map((alert) => (
                    <tr key={alert._id} className="hover:bg-gray-50 dark:hover:bg-gray-700">
                      <td className="px-6 py-4 whitespace-nowrap">
                        <div>
                          <div className="text-sm font-medium text-gray-900 dark:text-white">
                            {alert.product.name}
                          </div>
                          <div className="text-sm text-gray-500 dark:text-gray-400">
                            SKU: {alert.product.sku}
                          </div>
                          <div className="text-xs text-gray-400">
                            {alert.product.brand} • {alert.product.category}
                          </div>
                        </div>
                      </td>
                      <td className="px-6 py-4 whitespace-nowrap">
                        <span className={`inline-flex px-2 py-1 text-xs font-semibold rounded-full ${getAlertTypeColor(alert.alertType)}`}>
                          {getAlertTypeLabel(alert.alertType)}
                        </span>
                      </td>
                      <td className="px-6 py-4 whitespace-nowrap text-sm text-gray-900 dark:text-white">
                        {alert.threshold} unidades
                      </td>
                      <td className="px-6 py-4 whitespace-nowrap">
                        <button
                          onClick={() => handleToggleAlert(alert._id, alert.isActive)}
                          className={`inline-flex items-center px-2 py-1 rounded-full text-xs font-medium ${
                            alert.isActive
                              ? 'bg-green-100 text-green-800 dark:bg-green-900 dark:text-green-200'
                              : 'bg-gray-100 text-gray-800 dark:bg-gray-700 dark:text-gray-200'
                          }`}
                        >
                          {alert.isActive ? (
                            <CheckCircle className="w-3 h-3 mr-1" />
                          ) : (
                            <XCircle className="w-3 h-3 mr-1" />
                          )}
                          {alert.isActive ? 'Activa' : 'Inactiva'}
                        </button>
                      </td>
                      <td className="px-6 py-4 whitespace-nowrap text-sm text-gray-500 dark:text-gray-400">
                        <div className="flex flex-col space-y-1">
                          {alert.notificationSettings.email && (
                            <span className="text-xs">📧 Email</span>
                          )}
                          {alert.notificationSettings.inApp && (
                            <span className="text-xs">🔔 App</span>
                          )}
                          {alert.notificationSettings.sms && (
                            <span className="text-xs">📱 SMS</span>
                          )}
                        </div>
                      </td>
                      <td className="px-6 py-4 whitespace-nowrap text-sm font-medium">
                        <div className="flex space-x-2">
                          <button
                            onClick={() => openEditModal(alert)}
                            className="text-blue-600 hover:text-blue-900 dark:text-blue-400 dark:hover:text-blue-300"
                          >
                            <Edit className="w-4 h-4" />
                          </button>
                          <button
                            onClick={() => handleDeleteAlert(alert._id)}
                            className="text-red-600 hover:text-red-900 dark:text-red-400 dark:hover:text-red-300"
                          >
                            <Trash2 className="w-4 h-4" />
                          </button>
                        </div>
                      </td>
                    </tr>
                  ))}
                </tbody>
              </table>
            </div>
          )}
        </div>

        {/* Modal Crear Alerta */}
        {showCreateModal && (
          <div className="fixed inset-0 bg-black bg-opacity-50 flex items-center justify-center z-50">
            <div className="bg-white dark:bg-gray-800 rounded-lg p-6 w-full max-w-md">
              <h3 className="text-lg font-medium text-gray-900 dark:text-white mb-4">
                Crear Nueva Alerta
              </h3>
              <form onSubmit={handleCreateAlert}>
                <div className="space-y-4">
                  <div>
                    <label className="block text-sm font-medium text-gray-700 dark:text-gray-300 mb-2">
                      Producto
                    </label>
                    <select
                      value={formData.productId}
                      onChange={(e) => setFormData({ ...formData, productId: e.target.value })}
                      className="w-full px-3 py-2 border border-gray-300 dark:border-gray-600 rounded-lg focus:ring-2 focus:ring-blue-500 focus:border-transparent dark:bg-gray-700 dark:text-white"
                      required
                    >
                      <option value="">Seleccionar producto</option>
                      {products.map(product => (
                        <option key={product._id} value={product._id}>
                          {product.name} ({product.sku}) - Stock: {product.currentStock}
                        </option>
                      ))}
                    </select>
                  </div>
                  <div>
                    <label className="block text-sm font-medium text-gray-700 dark:text-gray-300 mb-2">
                      Tipo de Alerta
                    </label>
                    <select
                      value={formData.alertType}
                      onChange={(e) => setFormData({ ...formData, alertType: e.target.value as any })}
                      className="w-full px-3 py-2 border border-gray-300 dark:border-gray-600 rounded-lg focus:ring-2 focus:ring-blue-500 focus:border-transparent dark:bg-gray-700 dark:text-white"
                    >
                      <option value="low_stock">Stock Bajo</option>
                      <option value="out_of_stock">Sin Stock</option>
                      <option value="custom">Personalizada</option>
                    </select>
                  </div>
                  <div>
                    <label className="block text-sm font-medium text-gray-700 dark:text-gray-300 mb-2">
                      Umbral (unidades)
                    </label>
                    <input
                      type="number"
                      min="0"
                      value={formData.threshold}
                      onChange={(e) => setFormData({ ...formData, threshold: parseInt(e.target.value) })}
                      className="w-full px-3 py-2 border border-gray-300 dark:border-gray-600 rounded-lg focus:ring-2 focus:ring-blue-500 focus:border-transparent dark:bg-gray-700 dark:text-white"
                      required
                    />
                  </div>
                  <div>
                    <label className="block text-sm font-medium text-gray-700 dark:text-gray-300 mb-2">
                      Notificaciones
                    </label>
                    <div className="space-y-2">
                      <label className="flex items-center">
                        <input
                          type="checkbox"
                          checked={formData.notificationSettings.email}
                          onChange={(e) => setFormData({
                            ...formData,
                            notificationSettings: {
                              ...formData.notificationSettings,
                              email: e.target.checked
                            }
                          })}
                          className="mr-2"
                        />
                        <span className="text-sm text-gray-700 dark:text-gray-300">Email</span>
                      </label>
                      <label className="flex items-center">
                        <input
                          type="checkbox"
                          checked={formData.notificationSettings.inApp}
                          onChange={(e) => setFormData({
                            ...formData,
                            notificationSettings: {
                              ...formData.notificationSettings,
                              inApp: e.target.checked
                            }
                          })}
                          className="mr-2"
                        />
                        <span className="text-sm text-gray-700 dark:text-gray-300">En la App</span>
                      </label>
                      <label className="flex items-center">
                        <input
                          type="checkbox"
                          checked={formData.notificationSettings.sms}
                          onChange={(e) => setFormData({
                            ...formData,
                            notificationSettings: {
                              ...formData.notificationSettings,
                              sms: e.target.checked
                            }
                          })}
                          className="mr-2"
                        />
                        <span className="text-sm text-gray-700 dark:text-gray-300">SMS</span>
                      </label>
                    </div>
                  </div>
                </div>
                <div className="flex justify-end space-x-3 mt-6">
                  <button
                    type="button"
                    onClick={() => setShowCreateModal(false)}
                    className="px-4 py-2 text-gray-700 dark:text-gray-300 bg-gray-200 dark:bg-gray-600 rounded-lg hover:bg-gray-300 dark:hover:bg-gray-500 transition-colors"
                  >
                    Cancelar
                  </button>
                  <button
                    type="submit"
                    className="px-4 py-2 bg-blue-600 text-white rounded-lg hover:bg-blue-700 transition-colors"
                  >
                    Crear Alerta
                  </button>
                </div>
              </form>
            </div>
          </div>
        )}

        {/* Modal Editar Alerta */}
        {showEditModal && editingAlert && (
          <div className="fixed inset-0 bg-black bg-opacity-50 flex items-center justify-center z-50">
            <div className="bg-white dark:bg-gray-800 rounded-lg p-6 w-full max-w-md">
              <h3 className="text-lg font-medium text-gray-900 dark:text-white mb-4">
                Editar Alerta
              </h3>
              <form onSubmit={handleEditAlert}>
                <div className="space-y-4">
                  <div>
                    <label className="block text-sm font-medium text-gray-700 dark:text-gray-300 mb-2">
                      Producto
                    </label>
                    <div className="px-3 py-2 bg-gray-100 dark:bg-gray-700 rounded-lg text-sm text-gray-600 dark:text-gray-400">
                      {editingAlert.product.name} ({editingAlert.product.sku})
                    </div>
                  </div>
                  <div>
                    <label className="block text-sm font-medium text-gray-700 dark:text-gray-300 mb-2">
                      Tipo de Alerta
                    </label>
                    <select
                      value={formData.alertType}
                      onChange={(e) => setFormData({ ...formData, alertType: e.target.value as any })}
                      className="w-full px-3 py-2 border border-gray-300 dark:border-gray-600 rounded-lg focus:ring-2 focus:ring-blue-500 focus:border-transparent dark:bg-gray-700 dark:text-white"
                    >
                      <option value="low_stock">Stock Bajo</option>
                      <option value="out_of_stock">Sin Stock</option>
                      <option value="custom">Personalizada</option>
                    </select>
                  </div>
                  <div>
                    <label className="block text-sm font-medium text-gray-700 dark:text-gray-300 mb-2">
                      Umbral (unidades)
                    </label>
                    <input
                      type="number"
                      min="0"
                      value={formData.threshold}
                      onChange={(e) => setFormData({ ...formData, threshold: parseInt(e.target.value) })}
                      className="w-full px-3 py-2 border border-gray-300 dark:border-gray-600 rounded-lg focus:ring-2 focus:ring-blue-500 focus:border-transparent dark:bg-gray-700 dark:text-white"
                      required
                    />
                  </div>
                  <div>
                    <label className="block text-sm font-medium text-gray-700 dark:text-gray-300 mb-2">
                      Notificaciones
                    </label>
                    <div className="space-y-2">
                      <label className="flex items-center">
                        <input
                          type="checkbox"
                          checked={formData.notificationSettings.email}
                          onChange={(e) => setFormData({
                            ...formData,
                            notificationSettings: {
                              ...formData.notificationSettings,
                              email: e.target.checked
                            }
                          })}
                          className="mr-2"
                        />
                        <span className="text-sm text-gray-700 dark:text-gray-300">Email</span>
                      </label>
                      <label className="flex items-center">
                        <input
                          type="checkbox"
                          checked={formData.notificationSettings.inApp}
                          onChange={(e) => setFormData({
                            ...formData,
                            notificationSettings: {
                              ...formData.notificationSettings,
                              inApp: e.target.checked
                            }
                          })}
                          className="mr-2"
                        />
                        <span className="text-sm text-gray-700 dark:text-gray-300">En la App</span>
                      </label>
                      <label className="flex items-center">
                        <input
                          type="checkbox"
                          checked={formData.notificationSettings.sms}
                          onChange={(e) => setFormData({
                            ...formData,
                            notificationSettings: {
                              ...formData.notificationSettings,
                              sms: e.target.checked
                            }
                          })}
                          className="mr-2"
                        />
                        <span className="text-sm text-gray-700 dark:text-gray-300">SMS</span>
                      </label>
                    </div>
                  </div>
                </div>
                <div className="flex justify-end space-x-3 mt-6">
                  <button
                    type="button"
                    onClick={() => setShowEditModal(false)}
                    className="px-4 py-2 text-gray-700 dark:text-gray-300 bg-gray-200 dark:bg-gray-600 rounded-lg hover:bg-gray-300 dark:hover:bg-gray-500 transition-colors"
                  >
                    Cancelar
                  </button>
                  <button
                    type="submit"
                    className="px-4 py-2 bg-blue-600 text-white rounded-lg hover:bg-blue-700 transition-colors"
                  >
                    Actualizar Alerta
                  </button>
                </div>
              </form>
            </div>
          </div>
        )}
      </div>
    </div>
  );
};

export default StoreManagerInventoryAlerts;<|MERGE_RESOLUTION|>--- conflicted
+++ resolved
@@ -84,11 +84,7 @@
   const fetchUserStores = async () => {
     try {
       const token = localStorage.getItem('token');
-<<<<<<< HEAD
-      const response = await fetch('API_BASE_URL/stores/user-stores', {
-=======
       const response = await fetch('process.env.REACT_APP_BACKEND_URL || process.env.REACT_APP_BACKEND_URL || "process.env.REACT_APP_BACKEND_URL || "process.env.REACT_APP_BACKEND_URL || "process.env.REACT_APP_BACKEND_URL || "process.env.REACT_APP_BACKEND_URL || "process.env.REACT_APP_BACKEND_URL || "process.env.REACT_APP_BACKEND_URL || "process.env.REACT_APP_BACKEND_URL || process.env.REACT_APP_BACKEND_URL || process.env.REACT_APP_BACKEND_URL || process.env.REACT_APP_BACKEND_URL || process.env.REACT_APP_BACKEND_URL || process.env.REACT_APP_BACKEND_URL || process.env.REACT_APP_BACKEND_URL || process.env.REACT_APP_BACKEND_URL || "http://localhost:5000""""""""/api/stores/user-stores', {
->>>>>>> d0eb6af0
         headers: {
           'Authorization': `Bearer ${token}`
         }
@@ -115,11 +111,7 @@
     try {
       setLoading(true);
       const token = localStorage.getItem('token');
-<<<<<<< HEAD
-      const response = await fetch(`API_BASE_URL/inventory-alerts/store/${selectedStore}`, {
-=======
       const response = await fetch(`process.env.REACT_APP_BACKEND_URL || process.env.REACT_APP_BACKEND_URL || "http://localhost:5000"/api/inventory-alerts/store/${selectedStore}`, {
->>>>>>> d0eb6af0
         headers: {
           'Authorization': `Bearer ${token}`
         }
@@ -138,11 +130,7 @@
   const fetchProducts = async () => {
     try {
       const token = localStorage.getItem('token');
-<<<<<<< HEAD
-      const response = await fetch(`API_BASE_URL/inventory/store-manager/inventory?storeId=${selectedStore}`, {
-=======
       const response = await fetch(`process.env.REACT_APP_BACKEND_URL || process.env.REACT_APP_BACKEND_URL || "http://localhost:5000"/api/inventory/store-manager/inventory?storeId=${selectedStore}`, {
->>>>>>> d0eb6af0
         headers: {
           'Authorization': `Bearer ${token}`
         }
@@ -168,11 +156,7 @@
     e.preventDefault();
     try {
       const token = localStorage.getItem('token');
-<<<<<<< HEAD
-      const response = await fetch(`API_BASE_URL/inventory-alerts/store/${selectedStore}`, {
-=======
       const response = await fetch(`process.env.REACT_APP_BACKEND_URL || process.env.REACT_APP_BACKEND_URL || "http://localhost:5000"/api/inventory-alerts/store/${selectedStore}`, {
->>>>>>> d0eb6af0
         method: 'POST',
         headers: {
           'Content-Type': 'application/json',
@@ -209,11 +193,7 @@
 
     try {
       const token = localStorage.getItem('token');
-<<<<<<< HEAD
-      const response = await fetch(`API_BASE_URL/inventory-alerts/${editingAlert._id}`, {
-=======
       const response = await fetch(`process.env.REACT_APP_BACKEND_URL || process.env.REACT_APP_BACKEND_URL || "http://localhost:5000"/api/inventory-alerts/${editingAlert._id}`, {
->>>>>>> d0eb6af0
         method: 'PUT',
         headers: {
           'Content-Type': 'application/json',
@@ -240,11 +220,7 @@
 
     try {
       const token = localStorage.getItem('token');
-<<<<<<< HEAD
-      const response = await fetch(`API_BASE_URL/inventory-alerts/${alertId}`, {
-=======
       const response = await fetch(`process.env.REACT_APP_BACKEND_URL || process.env.REACT_APP_BACKEND_URL || "http://localhost:5000"/api/inventory-alerts/${alertId}`, {
->>>>>>> d0eb6af0
         method: 'DELETE',
         headers: {
           'Authorization': `Bearer ${token}`
@@ -265,11 +241,7 @@
   const handleToggleAlert = async (alertId: string, isActive: boolean) => {
     try {
       const token = localStorage.getItem('token');
-<<<<<<< HEAD
-      const response = await fetch(`API_BASE_URL/inventory-alerts/${alertId}`, {
-=======
       const response = await fetch(`process.env.REACT_APP_BACKEND_URL || process.env.REACT_APP_BACKEND_URL || "http://localhost:5000"/api/inventory-alerts/${alertId}`, {
->>>>>>> d0eb6af0
         method: 'PUT',
         headers: {
           'Content-Type': 'application/json',

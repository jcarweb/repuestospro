import React, { useState, useEffect } from 'react';
import { useAuth } from '../contexts/AuthContext';
import { API_BASE_URL } from '../../config/api';
import { useLanguage } from '../contexts/LanguageContext';
import {
  BarChart3,
  Settings,
  ToggleLeft,
  ToggleRight,
  Save,
  Eye,
  EyeOff,
  AlertCircle,
  CheckCircle,
  Info
} from 'lucide-react';

interface AnalyticsConfig {
  isConfigured: boolean;
  isEnabled: boolean;
  measurementId?: string;
  propertyId?: string;
  lastConfiguredBy?: string;
  lastConfiguredAt?: string;
  customEvents: {
    userRegistration: boolean;
    userLogin: boolean;
    purchase: boolean;
    review: boolean;
    referral: boolean;
    rewardRedemption: boolean;
    locationUpdate: boolean;
  };
  customDimensions: {
    userId: boolean;
    userRole: boolean;
    loyaltyLevel: boolean;
    locationEnabled: boolean;
  };
  customMetrics: {
    pointsEarned: boolean;
    totalSpent: boolean;
    referralCount: boolean;
  };
}

const AdminAnalytics: React.FC = () => {
  const { token, user } = useAuth();
  const { t } = useLanguage();
  const [config, setConfig] = useState<AnalyticsConfig | null>(null);
  const [loading, setLoading] = useState(true);
  const [saving, setSaving] = useState(false);
  const [message, setMessage] = useState<{ type: 'success' | 'error'; text: string } | null>(null);
  
  // Formulario de configuración
  const [formData, setFormData] = useState({
    measurementId: '',
    propertyId: '',
    trackingCode: '',
    customEvents: {
      userRegistration: true,
      userLogin: true,
      purchase: true,
      review: true,
      referral: true,
      rewardRedemption: true,
      locationUpdate: true
    },
    customDimensions: {
      userId: true,
      userRole: true,
      loyaltyLevel: true,
      locationEnabled: true
    },
    customMetrics: {
      pointsEarned: true,
      totalSpent: true,
      referralCount: true
    }
  });

  useEffect(() => {
    if (user?.role !== 'admin') {
      setMessage({ type: 'error', text: t('adminAnalytics.accessDeniedMessage') });
      return;
    }
    
    fetchConfiguration();
  }, [user]);

  const fetchConfiguration = async () => {
    try {
<<<<<<< HEAD
      const response = await fetch('API_BASE_URL/analytics/configuration', {
=======
      const response = await fetch('process.env.REACT_APP_BACKEND_URL || process.env.REACT_APP_BACKEND_URL || "process.env.REACT_APP_BACKEND_URL || "process.env.REACT_APP_BACKEND_URL || "process.env.REACT_APP_BACKEND_URL || process.env.REACT_APP_BACKEND_URL || process.env.REACT_APP_BACKEND_URL || process.env.REACT_APP_BACKEND_URL || "http://localhost:5000""""/api/analytics/configuration', {
>>>>>>> d0eb6af0
        headers: {
          'Authorization': `Bearer ${token}`
        }
      });

      const result = await response.json();
      if (result.success) {
        setConfig(result.data);
        if (result.data.measurementId) {
          setFormData(prev => ({
            ...prev,
            measurementId: result.data.measurementId,
            propertyId: result.data.propertyId || '',
            trackingCode: generateTrackingCode(result.data.measurementId),
            customEvents: result.data.customEvents || prev.customEvents,
            customDimensions: result.data.customDimensions || prev.customDimensions,
            customMetrics: result.data.customMetrics || prev.customMetrics
          }));
        }
      }
    } catch (error) {
      console.error('Error obteniendo configuración:', error);
      setMessage({ type: 'error', text: t('adminAnalytics.errorLoading') });
    } finally {
      setLoading(false);
    }
  };

  const generateTrackingCode = (measurementId: string): string => {
    return `<!-- Google tag (gtag.js) -->
<script async src="https://www.googletagmanager.com/gtag/js?id=${measurementId}"></script>
<script>
  window.dataLayer = window.dataLayer || [];
  function gtag(){dataLayer.push(arguments);}
  gtag('js', new Date());
  gtag('config', '${measurementId}');
</script>`;
  };

  const handleSubmit = async (e: React.FormEvent) => {
    e.preventDefault();
    setSaving(true);
    setMessage(null);

    try {
<<<<<<< HEAD
      const response = await fetch('API_BASE_URL/analytics/configuration', {
=======
      const response = await fetch('process.env.REACT_APP_BACKEND_URL || process.env.REACT_APP_BACKEND_URL || "http://localhost:5000"/api/analytics/configuration', {
>>>>>>> d0eb6af0
        method: 'POST',
        headers: {
          'Content-Type': 'application/json',
          'Authorization': `Bearer ${token}`
        },
        body: JSON.stringify({
          measurementId: formData.measurementId,
          propertyId: formData.propertyId,
          trackingCode: formData.trackingCode,
          customEvents: formData.customEvents,
          customDimensions: formData.customDimensions,
          customMetrics: formData.customMetrics
        })
      });

      const result = await response.json();
      if (result.success) {
        setMessage({ type: 'success', text: t('adminAnalytics.configurationSaved') });
        fetchConfiguration(); // Recargar configuración
      } else {
        setMessage({ type: 'error', text: result.message || t('adminAnalytics.errorSaving') });
      }
    } catch (error) {
      setMessage({ type: 'error', text: t('adminAnalytics.connectionError') });
    } finally {
      setSaving(false);
    }
  };

  const handleToggleAnalytics = async (enabled: boolean) => {
    try {
<<<<<<< HEAD
      const response = await fetch('API_BASE_URL/analytics/toggle', {
=======
      const response = await fetch('process.env.REACT_APP_BACKEND_URL || process.env.REACT_APP_BACKEND_URL || "http://localhost:5000"/api/analytics/toggle', {
>>>>>>> d0eb6af0
        method: 'POST',
        headers: {
          'Content-Type': 'application/json',
          'Authorization': `Bearer ${token}`
        },
        body: JSON.stringify({ enabled })
      });

      const result = await response.json();
      if (result.success) {
        setMessage({ type: 'success', text: enabled ? t('adminAnalytics.analyticsEnabled') : t('adminAnalytics.analyticsDisabled') });
        fetchConfiguration();
      } else {
        setMessage({ type: 'error', text: result.message || t('adminAnalytics.errorChangingStatus') });
      }
    } catch (error) {
      setMessage({ type: 'error', text: t('adminAnalytics.connectionError') });
    }
  };

  const handleMeasurementIdChange = (value: string) => {
    setFormData(prev => ({
      ...prev,
      measurementId: value,
      trackingCode: generateTrackingCode(value)
    }));
  };

  // Funciones para obtener traducciones de eventos, dimensiones y métricas
  const getEventLabel = (key: string) => {
    const eventLabels: { [key: string]: string } = {
      userRegistration: t('adminAnalytics.events.userRegistration'),
      userLogin: t('adminAnalytics.events.userLogin'),
      purchase: t('adminAnalytics.events.purchase'),
      review: t('adminAnalytics.events.review'),
      referral: t('adminAnalytics.events.referral'),
      rewardRedemption: t('adminAnalytics.events.rewardRedemption'),
      locationUpdate: t('adminAnalytics.events.locationUpdate')
    };
    return eventLabels[key] || key.replace(/([A-Z])/g, ' $1').trim();
  };

  const getDimensionLabel = (key: string) => {
    const dimensionLabels: { [key: string]: string } = {
      userId: t('adminAnalytics.dimensions.userId'),
      userRole: t('adminAnalytics.dimensions.userRole'),
      loyaltyLevel: t('adminAnalytics.dimensions.loyaltyLevel'),
      locationEnabled: t('adminAnalytics.dimensions.locationEnabled')
    };
    return dimensionLabels[key] || key.replace(/([A-Z])/g, ' $1').trim();
  };

  const getMetricLabel = (key: string) => {
    const metricLabels: { [key: string]: string } = {
      pointsEarned: t('adminAnalytics.metrics.pointsEarned'),
      totalSpent: t('adminAnalytics.metrics.totalSpent'),
      referralCount: t('adminAnalytics.metrics.referralCount')
    };
    return metricLabels[key] || key.replace(/([A-Z])/g, ' $1').trim();
  };

  if (user?.role !== 'admin') {
    return (
      <div className="min-h-screen bg-gray-50 flex items-center justify-center">
        <div className="bg-white p-8 rounded-lg shadow-md max-w-md w-full">
          <div className="flex items-center justify-center mb-4">
            <AlertCircle className="w-12 h-12 text-red-500" />
          </div>
          <h2 className="text-2xl font-bold text-center text-gray-900 mb-4">
            {t('adminAnalytics.accessDenied')}
          </h2>
          <p className="text-gray-600 text-center">
            {t('adminAnalytics.accessDeniedMessage')}
          </p>
        </div>
      </div>
    );
  }

  if (loading) {
    return (
      <div className="min-h-screen bg-gray-50 flex items-center justify-center">
        <div className="text-center">
          <div className="animate-spin rounded-full h-12 w-12 border-b-2 border-[#FFC300] mx-auto"></div>
          <p className="mt-4 text-gray-600">{t('adminAnalytics.loading')}</p>
        </div>
      </div>
    );
  }

  return (
    <div className="min-h-screen bg-gray-50 py-8">
      <div className="max-w-6xl mx-auto px-4 sm:px-6 lg:px-8">
        {/* Header */}
        <div className="mb-8">
          <div className="flex items-center mb-4">
            <BarChart3 className="w-8 h-8 text-[#FFC300] mr-3" />
            <h1 className="text-3xl font-bold text-gray-900">
              {t('adminAnalytics.title')}
            </h1>
          </div>
          <p className="text-gray-600">
            {t('adminAnalytics.subtitle')}
          </p>
        </div>

        {/* Mensaje de estado */}
        {message && (
          <div className={`mb-6 p-4 rounded-lg ${
            message.type === 'success' ? 'bg-green-50 text-green-800' : 'bg-red-50 text-red-800'
          }`}>
            <div className="flex items-center">
              {message.type === 'success' ? (
                <CheckCircle className="w-5 h-5 mr-2" />
              ) : (
                <AlertCircle className="w-5 h-5 mr-2" />
              )}
              {message.text}
            </div>
          </div>
        )}

        {/* Estado actual */}
        {config && (
          <div className="bg-white rounded-lg shadow-md p-6 mb-8">
            <div className="flex items-center justify-between mb-4">
              <h2 className="text-xl font-semibold text-gray-900">{t('adminAnalytics.currentStatus')}</h2>
              <div className="flex items-center space-x-4">
                <span className={`px-3 py-1 rounded-full text-sm font-medium ${
                  config.isConfigured ? 'bg-green-100 text-green-800' : 'bg-yellow-100 text-yellow-800'
                }`}>
                  {config.isConfigured ? t('adminAnalytics.configured') : t('adminAnalytics.notConfigured')}
                </span>
                <button
                  onClick={() => handleToggleAnalytics(!config.isEnabled)}
                  className={`flex items-center px-4 py-2 rounded-lg font-medium transition-colors ${
                    config.isEnabled
                      ? 'bg-red-100 text-red-700 hover:bg-red-200'
                      : 'bg-green-100 text-green-700 hover:bg-green-200'
                  }`}
                >
                  {config.isEnabled ? (
                    <>
                      <ToggleLeft className="w-4 h-4 mr-2" />
                      {t('adminAnalytics.disable')}
                    </>
                  ) : (
                    <>
                      <ToggleRight className="w-4 h-4 mr-2" />
                      {t('adminAnalytics.enable')}
                    </>
                  )}
                </button>
              </div>
            </div>
            
            {config.isConfigured && (
              <div className="grid grid-cols-1 md:grid-cols-3 gap-4 text-sm">
                <div>
                  <span className="font-medium text-gray-700">{t('adminAnalytics.measurementId')}</span>
                  <p className="text-gray-900">{config.measurementId}</p>
                </div>
                <div>
                  <span className="font-medium text-gray-700">{t('adminAnalytics.propertyId')}</span>
                  <p className="text-gray-900">{config.propertyId}</p>
                </div>
                <div>
                  <span className="font-medium text-gray-700">{t('adminAnalytics.lastConfiguration')}</span>
                  <p className="text-gray-900">
                    {config.lastConfiguredBy} - {new Date(config.lastConfiguredAt!).toLocaleDateString()}
                  </p>
                </div>
              </div>
            )}
          </div>
        )}

        {/* Formulario de configuración */}
        <div className="bg-white rounded-lg shadow-md p-6">
          <h2 className="text-xl font-semibold text-gray-900 mb-6">{t('adminAnalytics.configuration')}</h2>
          
          <form onSubmit={handleSubmit} className="space-y-6">
            {/* Información básica */}
            <div className="grid grid-cols-1 md:grid-cols-2 gap-6">
              <div>
                <label className="block text-sm font-medium text-gray-700 mb-2">
                  {t('adminAnalytics.measurementIdLabel')}
                </label>
                <input
                  type="text"
                  value={formData.measurementId}
                  onChange={(e) => handleMeasurementIdChange(e.target.value)}
                  placeholder={t('adminAnalytics.measurementIdPlaceholder')}
                  className="w-full px-3 py-2 border border-gray-300 rounded-lg focus:outline-none focus:ring-2 focus:ring-[#FFC300]"
                  required
                />
                <p className="text-xs text-gray-500 mt-1">
                  {t('adminAnalytics.measurementIdHelp')}
                </p>
              </div>
              
              <div>
                <label className="block text-sm font-medium text-gray-700 mb-2">
                  {t('adminAnalytics.propertyIdLabel')}
                </label>
                <input
                  type="text"
                  value={formData.propertyId}
                  onChange={(e) => setFormData(prev => ({ ...prev, propertyId: e.target.value }))}
                  placeholder={t('adminAnalytics.propertyIdPlaceholder')}
                  className="w-full px-3 py-2 border border-gray-300 rounded-lg focus:outline-none focus:ring-2 focus:ring-[#FFC300]"
                  required
                />
              </div>
            </div>

            {/* Eventos personalizados */}
            <div>
              <h3 className="text-lg font-medium text-gray-900 mb-4">{t('adminAnalytics.customEvents')}</h3>
              <div className="grid grid-cols-1 md:grid-cols-2 gap-4">
                {Object.entries(formData.customEvents).map(([key, value]) => (
                  <label key={key} className="flex items-center">
                    <input
                      type="checkbox"
                      checked={value}
                      onChange={(e) => setFormData(prev => ({
                        ...prev,
                        customEvents: {
                          ...prev.customEvents,
                          [key]: e.target.checked
                        }
                      }))}
                      className="mr-3"
                    />
                    <span className="text-sm text-gray-700">
                      {getEventLabel(key)}
                    </span>
                  </label>
                ))}
              </div>
            </div>

            {/* Dimensiones personalizadas */}
            <div>
              <h3 className="text-lg font-medium text-gray-900 mb-4">{t('adminAnalytics.customDimensions')}</h3>
              <div className="grid grid-cols-1 md:grid-cols-2 gap-4">
                {Object.entries(formData.customDimensions).map(([key, value]) => (
                  <label key={key} className="flex items-center">
                    <input
                      type="checkbox"
                      checked={value}
                      onChange={(e) => setFormData(prev => ({
                        ...prev,
                        customDimensions: {
                          ...prev.customDimensions,
                          [key]: e.target.checked
                        }
                      }))}
                      className="mr-3"
                    />
                    <span className="text-sm text-gray-700">
                      {getDimensionLabel(key)}
                    </span>
                  </label>
                ))}
              </div>
            </div>

            {/* Métricas personalizadas */}
            <div>
              <h3 className="text-lg font-medium text-gray-900 mb-4">{t('adminAnalytics.customMetrics')}</h3>
              <div className="grid grid-cols-1 md:grid-cols-2 gap-4">
                {Object.entries(formData.customMetrics).map(([key, value]) => (
                  <label key={key} className="flex items-center">
                    <input
                      type="checkbox"
                      checked={value}
                      onChange={(e) => setFormData(prev => ({
                        ...prev,
                        customMetrics: {
                          ...prev.customMetrics,
                          [key]: e.target.checked
                        }
                      }))}
                      className="mr-3"
                    />
                    <span className="text-sm text-gray-700">
                      {getMetricLabel(key)}
                    </span>
                  </label>
                ))}
              </div>
            </div>

            {/* Código de seguimiento generado */}
            <div>
              <h3 className="text-lg font-medium text-gray-900 mb-4">{t('adminAnalytics.trackingCode')}</h3>
              <div className="bg-gray-50 p-4 rounded-lg">
                <pre className="text-sm text-gray-700 whitespace-pre-wrap overflow-x-auto">
                  {formData.trackingCode}
                </pre>
              </div>
              <p className="text-xs text-gray-500 mt-2">
                {t('adminAnalytics.trackingCodeHelp')}
              </p>
            </div>

            {/* Botón de guardar */}
            <div className="flex justify-end">
              <button
                type="submit"
                disabled={saving}
                className="flex items-center px-6 py-3 bg-[#FFC300] text-white rounded-lg hover:bg-[#E6B000] disabled:opacity-50 disabled:cursor-not-allowed transition-colors"
              >
                {saving ? (
                  <>
                    <div className="animate-spin rounded-full h-4 w-4 border-b-2 border-white mr-2"></div>
                    {t('adminAnalytics.saving')}
                  </>
                ) : (
                  <>
                    <Save className="w-4 h-4 mr-2" />
                    {t('adminAnalytics.saveConfiguration')}
                  </>
                )}
              </button>
            </div>
          </form>
        </div>
      </div>
    </div>
  );
};

export default AdminAnalytics; <|MERGE_RESOLUTION|>--- conflicted
+++ resolved
@@ -90,11 +90,7 @@
 
   const fetchConfiguration = async () => {
     try {
-<<<<<<< HEAD
-      const response = await fetch('API_BASE_URL/analytics/configuration', {
-=======
       const response = await fetch('process.env.REACT_APP_BACKEND_URL || process.env.REACT_APP_BACKEND_URL || "process.env.REACT_APP_BACKEND_URL || "process.env.REACT_APP_BACKEND_URL || "process.env.REACT_APP_BACKEND_URL || process.env.REACT_APP_BACKEND_URL || process.env.REACT_APP_BACKEND_URL || process.env.REACT_APP_BACKEND_URL || "http://localhost:5000""""/api/analytics/configuration', {
->>>>>>> d0eb6af0
         headers: {
           'Authorization': `Bearer ${token}`
         }
@@ -140,11 +136,7 @@
     setMessage(null);
 
     try {
-<<<<<<< HEAD
-      const response = await fetch('API_BASE_URL/analytics/configuration', {
-=======
       const response = await fetch('process.env.REACT_APP_BACKEND_URL || process.env.REACT_APP_BACKEND_URL || "http://localhost:5000"/api/analytics/configuration', {
->>>>>>> d0eb6af0
         method: 'POST',
         headers: {
           'Content-Type': 'application/json',
@@ -176,11 +168,7 @@
 
   const handleToggleAnalytics = async (enabled: boolean) => {
     try {
-<<<<<<< HEAD
-      const response = await fetch('API_BASE_URL/analytics/toggle', {
-=======
       const response = await fetch('process.env.REACT_APP_BACKEND_URL || process.env.REACT_APP_BACKEND_URL || "http://localhost:5000"/api/analytics/toggle', {
->>>>>>> d0eb6af0
         method: 'POST',
         headers: {
           'Content-Type': 'application/json',

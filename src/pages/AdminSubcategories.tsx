--- conflicted
+++ resolved
@@ -105,11 +105,7 @@
         params.append('isActive', selectedStatus === 'active' ? 'true' : 'false');
       }
 
-<<<<<<< HEAD
-      const response = await fetch(`API_BASE_URL/subcategories?${params}`, {
-=======
       const response = await fetch(`process.env.REACT_APP_BACKEND_URL || process.env.REACT_APP_BACKEND_URL || "process.env.REACT_APP_BACKEND_URL || "process.env.REACT_APP_BACKEND_URL || "process.env.REACT_APP_BACKEND_URL || "process.env.REACT_APP_BACKEND_URL || "process.env.REACT_APP_BACKEND_URL || "process.env.REACT_APP_BACKEND_URL || "process.env.REACT_APP_BACKEND_URL || process.env.REACT_APP_BACKEND_URL || process.env.REACT_APP_BACKEND_URL || process.env.REACT_APP_BACKEND_URL || process.env.REACT_APP_BACKEND_URL || process.env.REACT_APP_BACKEND_URL || process.env.REACT_APP_BACKEND_URL || process.env.REACT_APP_BACKEND_URL || "http://localhost:5000""""""""/api/subcategories?${params}`, {
->>>>>>> d0eb6af0
         headers: {
           'Authorization': `Bearer ${token}`
         }
@@ -130,11 +126,7 @@
   // Cargar categorías
   const fetchCategories = async () => {
     try {
-<<<<<<< HEAD
-      const response = await fetch('API_BASE_URL/categories', {
-=======
       const response = await fetch('process.env.REACT_APP_BACKEND_URL || process.env.REACT_APP_BACKEND_URL || "http://localhost:5000"/api/categories', {
->>>>>>> d0eb6af0
         headers: {
           'Authorization': `Bearer ${token}`
         }
@@ -153,11 +145,7 @@
   // Cargar estadísticas
   const fetchStats = async () => {
     try {
-<<<<<<< HEAD
-      const response = await fetch('API_BASE_URL/admin/subcategories/stats', {
-=======
       const response = await fetch('process.env.REACT_APP_BACKEND_URL || process.env.REACT_APP_BACKEND_URL || "http://localhost:5000"/api/admin/subcategories/stats', {
->>>>>>> d0eb6af0
         headers: {
           'Authorization': `Bearer ${token}`
         }
@@ -194,11 +182,7 @@
         order: Number(formData.order) || 0
       };
 
-<<<<<<< HEAD
-      const response = await fetch('API_BASE_URL/subcategories', {
-=======
       const response = await fetch('process.env.REACT_APP_BACKEND_URL || process.env.REACT_APP_BACKEND_URL || "http://localhost:5000"/api/subcategories', {
->>>>>>> d0eb6af0
         method: 'POST',
         headers: {
           'Content-Type': 'application/json',
@@ -241,11 +225,7 @@
         order: Number(formData.order) || 0
       };
 
-<<<<<<< HEAD
-      const response = await fetch(`API_BASE_URL/subcategories/${selectedSubcategory._id}`, {
-=======
       const response = await fetch(`process.env.REACT_APP_BACKEND_URL || process.env.REACT_APP_BACKEND_URL || "http://localhost:5000"/api/subcategories/${selectedSubcategory._id}`, {
->>>>>>> d0eb6af0
         method: 'PUT',
         headers: {
           'Content-Type': 'application/json',
@@ -276,11 +256,7 @@
     if (!confirmed) return;
 
     try {
-<<<<<<< HEAD
-      const response = await fetch(`API_BASE_URL/subcategories/${subcategoryId}`, {
-=======
       const response = await fetch(`process.env.REACT_APP_BACKEND_URL || process.env.REACT_APP_BACKEND_URL || "http://localhost:5000"/api/subcategories/${subcategoryId}`, {
->>>>>>> d0eb6af0
         method: 'DELETE',
         headers: {
           'Authorization': `Bearer ${token}`
@@ -305,11 +281,7 @@
   // Cambiar estado de subcategoría
   const handleToggleStatus = async (subcategoryId: string) => {
     try {
-<<<<<<< HEAD
-      const response = await fetch(`API_BASE_URL/subcategories/${subcategoryId}/toggle-status`, {
-=======
       const response = await fetch(`process.env.REACT_APP_BACKEND_URL || process.env.REACT_APP_BACKEND_URL || "http://localhost:5000"/api/subcategories/${subcategoryId}/toggle-status`, {
->>>>>>> d0eb6af0
         method: 'PATCH',
         headers: {
           'Authorization': `Bearer ${token}`

import React, { useState, useEffect } from 'react';
import { useAuth } from '../contexts/AuthContext';
import { API_BASE_URL } from '../../config/api';
import { useLanguage } from '../contexts/LanguageContext';
import StoreManagerActionButtons from '../components/StoreManagerActionButtons';
import { 
  Package, 
  Download, 
  Upload, 
  Search, 
  Filter, 
  Eye, 
  Edit, 
  Plus,
  AlertTriangle,
  CheckCircle,
  XCircle,
  Store,
  BarChart3,
  Settings,
  ArrowUpDown,
  TrendingUp,
  TrendingDown
} from 'lucide-react';

interface Store {
  _id: string;
  name: string;
  address: string;
  isActive: boolean;
}

interface InventoryItem {
  _id: string;
  product: {
    _id: string;
    name: string;
    sku: string;
    price: number;
    category: string;
    brand: string;
  };
  store: {
    _id: string;
    name: string;
  };
  inventoryType: 'global' | 'separate' | 'hybrid';
  mainStock: {
    quantity: number;
    reserved: number;
    available: number;
    minStock: number;
    maxStock: number;
  };
  localStock?: {
    quantity: number;
    reserved: number;
    available: number;
    minStock: number;
    maxStock: number;
  };
  assignedStock?: {
    quantity: number;
    reserved: number;
    available: number;
  };
  alerts: {
    lowStock: boolean;
    outOfStock: boolean;
    overStock: boolean;
  };
  lastUpdated: string;
}

interface InventoryStats {
  totalProducts: number;
  lowStockItems: number;
  outOfStockItems: number;
  totalValue: number;
  recentMovements: number;
}

interface StockMovement {
  _id: string;
  type: 'in' | 'out' | 'adjustment' | 'transfer';
  quantity: number;
  reason: string;
  date: string;
  user: string;
}

const StoreManagerInventory: React.FC = () => {
  const { user, token } = useAuth();
  const { t } = useLanguage();
  
  // Estados principales
  const [stores, setStores] = useState<Store[]>([]);
  const [selectedStore, setSelectedStore] = useState<string>('');
  const [inventory, setInventory] = useState<InventoryItem[]>([]);
  const [stats, setStats] = useState<InventoryStats>({
    totalProducts: 0,
    lowStockItems: 0,
    outOfStockItems: 0,
    totalValue: 0,
    recentMovements: 0
  });
  const [recentMovements, setRecentMovements] = useState<StockMovement[]>([]);
  
  // Estados de filtros y búsqueda
  const [searchTerm, setSearchTerm] = useState('');
  const [filterType, setFilterType] = useState<string>('all');
  const [filterAlert, setFilterAlert] = useState<string>('all');
  
  // Estados de UI
  const [loading, setLoading] = useState(true);
  const [showImportModal, setShowImportModal] = useState(false);
  const [showStockModal, setShowStockModal] = useState(false);
  const [selectedProduct, setSelectedProduct] = useState<InventoryItem | null>(null);
  const [stockForm, setStockForm] = useState({
    quantity: 0,
    type: 'adjustment',
    reason: '',
    inventoryType: 'main'
  });

  // Cargar datos iniciales
  useEffect(() => {
    fetchUserStores();
  }, []);

  // Cargar inventario cuando cambie la tienda seleccionada
  useEffect(() => {
    if (selectedStore) {
      fetchInventory();
      fetchStats();
      fetchRecentMovements();
    }
  }, [selectedStore]);

  const fetchUserStores = async () => {
    try {
<<<<<<< HEAD
      const response = await fetch('API_BASE_URL/stores/user-stores', {
=======
      const response = await fetch('process.env.REACT_APP_BACKEND_URL || process.env.REACT_APP_BACKEND_URL || "process.env.REACT_APP_BACKEND_URL || "process.env.REACT_APP_BACKEND_URL || "process.env.REACT_APP_BACKEND_URL || "process.env.REACT_APP_BACKEND_URL || "process.env.REACT_APP_BACKEND_URL || "process.env.REACT_APP_BACKEND_URL || "process.env.REACT_APP_BACKEND_URL || process.env.REACT_APP_BACKEND_URL || process.env.REACT_APP_BACKEND_URL || process.env.REACT_APP_BACKEND_URL || process.env.REACT_APP_BACKEND_URL || process.env.REACT_APP_BACKEND_URL || process.env.REACT_APP_BACKEND_URL || process.env.REACT_APP_BACKEND_URL || "http://localhost:5000""""""""/api/stores/user-stores', {
>>>>>>> d0eb6af0
        headers: {
          'Authorization': `Bearer ${token}`
        }
      });
      const data = await response.json();
      if (data.success) {
        // Manejar diferentes estructuras de respuesta
        let storesArray = [];
        if (Array.isArray(data.data)) {
          storesArray = data.data;
        } else if (data.data && Array.isArray(data.data.stores)) {
          storesArray = data.data.stores;
        }
        setStores(storesArray);
        if (storesArray.length > 0) {
          setSelectedStore(storesArray[0]._id);
        }
      } else {
        console.error('Error: user stores request failed', data);
        setStores([]);
      }
    } catch (error) {
      console.error('Error fetching user stores:', error);
      setStores([]);
    }
  };

  const fetchInventory = async () => {
    if (!selectedStore) return;
    
    try {
      setLoading(true);
      const params = new URLSearchParams();
      params.append('storeId', selectedStore);
      if (filterType !== 'all') params.append('inventoryType', filterType);
      if (filterAlert !== 'all') params.append('alert', filterAlert);
      if (searchTerm) params.append('search', searchTerm);

<<<<<<< HEAD
      const response = await fetch(`API_BASE_URL/inventory/store-manager/inventory?${params}`, {
=======
      const response = await fetch(`process.env.REACT_APP_BACKEND_URL || process.env.REACT_APP_BACKEND_URL || "http://localhost:5000"/api/inventory/store-manager/inventory?${params}`, {
>>>>>>> d0eb6af0
        headers: {
          'Authorization': `Bearer ${token}`
        }
      });
      const data = await response.json();
      if (data.success) {
        setInventory(data.data);
      }
    } catch (error) {
      console.error('Error fetching inventory:', error);
    } finally {
      setLoading(false);
    }
  };

  const fetchStats = async () => {
    if (!selectedStore) return;
    
    try {
<<<<<<< HEAD
      const response = await fetch(`API_BASE_URL/inventory/store-manager/stats/${selectedStore}`, {
=======
      const response = await fetch(`process.env.REACT_APP_BACKEND_URL || process.env.REACT_APP_BACKEND_URL || "http://localhost:5000"/api/inventory/store-manager/stats/${selectedStore}`, {
>>>>>>> d0eb6af0
        headers: {
          'Authorization': `Bearer ${token}`
        }
      });
      const data = await response.json();
      if (data.success) {
        setStats(data.data);
      }
    } catch (error) {
      console.error('Error fetching stats:', error);
    }
  };

  const fetchRecentMovements = async () => {
    if (!selectedStore) return;
    
    try {
<<<<<<< HEAD
      const response = await fetch(`API_BASE_URL/inventory/store-manager/movements/${selectedStore}`, {
=======
      const response = await fetch(`process.env.REACT_APP_BACKEND_URL || process.env.REACT_APP_BACKEND_URL || "http://localhost:5000"/api/inventory/store-manager/movements/${selectedStore}`, {
>>>>>>> d0eb6af0
        headers: {
          'Authorization': `Bearer ${token}`
        }
      });
      const data = await response.json();
      if (data.success) {
        setRecentMovements(data.data);
      }
    } catch (error) {
      console.error('Error fetching movements:', error);
    }
  };

  const handleUpdateStock = async () => {
    if (!selectedProduct || !selectedStore) return;
    
    try {
<<<<<<< HEAD
      const response = await fetch(`API_BASE_URL/inventory/stock/${selectedStore}/${selectedProduct.product._id}`, {
=======
      const response = await fetch(`process.env.REACT_APP_BACKEND_URL || process.env.REACT_APP_BACKEND_URL || "http://localhost:5000"/api/inventory/stock/${selectedStore}/${selectedProduct.product._id}`, {
>>>>>>> d0eb6af0
        method: 'POST',
        headers: {
          'Content-Type': 'application/json',
          'Authorization': `Bearer ${token}`
        },
        body: JSON.stringify({
          quantity: stockForm.quantity,
          type: stockForm.type,
          reason: stockForm.reason,
          inventoryType: stockForm.inventoryType
        })
      });

      const data = await response.json();
      if (data.success) {
        alert('Stock actualizado exitosamente');
        setShowStockModal(false);
        setSelectedProduct(null);
        setStockForm({ quantity: 0, type: 'adjustment', reason: '', inventoryType: 'main' });
        fetchInventory();
        fetchStats();
        fetchRecentMovements();
      } else {
        alert(data.message || 'Error al actualizar el stock');
      }
    } catch (error) {
      console.error('Error updating stock:', error);
      alert('Error al actualizar el stock');
    }
  };

  const handleExportInventory = async () => {
    if (!selectedStore) return;
    
    try {
      const params = new URLSearchParams();
      params.append('storeId', selectedStore);
      if (filterType !== 'all') params.append('inventoryType', filterType);
      if (filterAlert !== 'all') params.append('alert', filterAlert);
      if (searchTerm) params.append('search', searchTerm);

<<<<<<< HEAD
      const response = await fetch(`API_BASE_URL/inventory/store-manager/export?${params}`, {
=======
      const response = await fetch(`process.env.REACT_APP_BACKEND_URL || process.env.REACT_APP_BACKEND_URL || "http://localhost:5000"/api/inventory/store-manager/export?${params}`, {
>>>>>>> d0eb6af0
        headers: {
          'Authorization': `Bearer ${token}`
        }
      });

      if (response.ok) {
        const blob = await response.blob();
        const url = window.URL.createObjectURL(blob);
        const a = document.createElement('a');
        a.href = url;
        a.download = `inventario_${stores.find(s => s._id === selectedStore)?.name}_${new Date().toISOString().split('T')[0]}.csv`;
        document.body.appendChild(a);
        a.click();
        document.body.removeChild(a);
        window.URL.revokeObjectURL(url);
      }
    } catch (error) {
      console.error('Error exporting inventory:', error);
      alert('Error al exportar el inventario');
    }
  };

  const handleImportInventory = async (file: File) => {
    if (!selectedStore) return;
    
    try {
      const formData = new FormData();
      formData.append('csvFile', file);
      formData.append('storeId', selectedStore);

<<<<<<< HEAD
      const response = await fetch('API_BASE_URL/inventory/store-manager/import', {
=======
      const response = await fetch('process.env.REACT_APP_BACKEND_URL || process.env.REACT_APP_BACKEND_URL || "http://localhost:5000"/api/inventory/store-manager/import', {
>>>>>>> d0eb6af0
        method: 'POST',
        headers: {
          'Authorization': `Bearer ${token}`
        },
        body: formData
      });

      const data = await response.json();
      if (data.success) {
        alert(`Inventario importado exitosamente: ${data.data.successCount} elementos procesados`);
        fetchInventory();
        fetchStats();
        fetchRecentMovements();
      } else {
        alert(data.message || 'Error al importar el inventario');
      }
    } catch (error) {
      console.error('Error importing inventory:', error);
      alert('Error al importar el inventario');
    }
  };

  const openStockModal = (item: InventoryItem) => {
    setSelectedProduct(item);
    setStockForm({
      quantity: item.mainStock.quantity,
      type: 'adjustment',
      reason: '',
      inventoryType: 'main'
    });
    setShowStockModal(true);
  };

  const getAlertIcon = (alerts: any) => {
    if (alerts.outOfStock) return <XCircle className="w-4 h-4 text-red-500" />;
    if (alerts.lowStock) return <AlertTriangle className="w-4 h-4 text-yellow-500" />;
    if (alerts.overStock) return <AlertTriangle className="w-4 h-4 text-orange-500" />;
    return <CheckCircle className="w-4 h-4 text-green-500" />;
  };

  const getAlertText = (alerts: any) => {
    if (alerts.outOfStock) return 'Sin stock';
    if (alerts.lowStock) return 'Stock bajo';
    if (alerts.overStock) return 'Stock alto';
    return 'Normal';
  };

  const getMovementIcon = (type: string) => {
    switch (type) {
      case 'in': return <TrendingUp className="w-4 h-4 text-green-500" />;
      case 'out': return <TrendingDown className="w-4 h-4 text-red-500" />;
      case 'adjustment': return <ArrowUpDown className="w-4 h-4 text-blue-500" />;
      case 'transfer': return <ArrowUpDown className="w-4 h-4 text-purple-500" />;
      default: return <ArrowUpDown className="w-4 h-4 text-gray-500" />;
    }
  };

  const filteredInventory = inventory.filter(item => {
    const matchesSearch = item.product.name.toLowerCase().includes(searchTerm.toLowerCase()) ||
                         item.product.sku.toLowerCase().includes(searchTerm.toLowerCase());
    return matchesSearch;
  });

  if (!Array.isArray(stores) || stores.length === 0) {
    return (
      <div className="min-h-screen bg-gray-50 dark:bg-gray-900 p-6">
        <div className="max-w-4xl mx-auto">
          <div className="text-center">
            <Store className="w-16 h-16 text-gray-400 mx-auto mb-4" />
            <h2 className="text-2xl font-bold text-gray-900 dark:text-white mb-2">
              No tienes tiendas asignadas
            </h2>
            <p className="text-gray-600 dark:text-gray-400">
              Contacta al administrador para que te asigne una tienda.
            </p>
          </div>
        </div>
      </div>
    );
  }

  return (
    <div className="min-h-screen bg-gray-50 dark:bg-gray-900 p-6">
      <div className="max-w-7xl mx-auto">
        {/* Header */}
        <div className="mb-8">
          <div className="flex items-center justify-between">
            <div>
              <h1 className="text-3xl font-bold text-gray-900 dark:text-white flex items-center gap-3">
                <Package className="w-8 h-8 text-blue-600" />
                Gestión de Inventario
              </h1>
              <p className="text-gray-600 dark:text-gray-400 mt-2">
                Administra el inventario de tus tiendas
              </p>
            </div>
            <StoreManagerActionButtons 
              context="inventory"
              onImport={() => setShowImportModal(true)}
              onExport={handleExportInventory}
              onRefresh={() => {
                fetchInventory();
                fetchStats();
                fetchRecentMovements();
              }}
            />
          </div>
        </div>

        {/* Selector de tienda */}
        <div className="bg-white dark:bg-gray-800 p-6 rounded-lg shadow-sm mb-6">
          <div className="flex items-center gap-4">
            <label className="text-sm font-medium text-gray-700 dark:text-gray-300">
              Tienda:
            </label>
            <select
              value={selectedStore}
              onChange={(e) => setSelectedStore(e.target.value)}
              className="px-3 py-2 border border-gray-300 dark:border-gray-600 rounded-lg focus:ring-2 focus:ring-blue-500 focus:border-transparent dark:bg-gray-700 dark:text-white"
            >
              {Array.isArray(stores) && stores.map(store => (
                <option key={store._id} value={store._id}>{store.name}</option>
              ))}
            </select>
          </div>
        </div>

        {/* Estadísticas */}
        <div className="grid grid-cols-1 md:grid-cols-2 lg:grid-cols-4 gap-6 mb-8">
          <div className="bg-white dark:bg-gray-800 p-6 rounded-lg shadow-sm">
            <div className="flex items-center justify-between">
              <div>
                <p className="text-sm font-medium text-gray-600 dark:text-gray-400">Total Productos</p>
                <p className="text-2xl font-bold text-gray-900 dark:text-white">{stats.totalProducts}</p>
              </div>
              <Package className="w-8 h-8 text-blue-600" />
            </div>
          </div>
          
          <div className="bg-white dark:bg-gray-800 p-6 rounded-lg shadow-sm">
            <div className="flex items-center justify-between">
              <div>
                <p className="text-sm font-medium text-gray-600 dark:text-gray-400">Stock Bajo</p>
                <p className="text-2xl font-bold text-yellow-600">{stats.lowStockItems}</p>
              </div>
              <AlertTriangle className="w-8 h-8 text-yellow-600" />
            </div>
          </div>
          
          <div className="bg-white dark:bg-gray-800 p-6 rounded-lg shadow-sm">
            <div className="flex items-center justify-between">
              <div>
                <p className="text-sm font-medium text-gray-600 dark:text-gray-400">Sin Stock</p>
                <p className="text-2xl font-bold text-red-600">{stats.outOfStockItems}</p>
              </div>
              <XCircle className="w-8 h-8 text-red-600" />
            </div>
          </div>
          
          <div className="bg-white dark:bg-gray-800 p-6 rounded-lg shadow-sm">
            <div className="flex items-center justify-between">
              <div>
                <p className="text-sm font-medium text-gray-600 dark:text-gray-400">Valor Total</p>
                <p className="text-2xl font-bold text-gray-900 dark:text-white">
                  ${stats.totalValue.toLocaleString()}
                </p>
              </div>
              <BarChart3 className="w-8 h-8 text-purple-600" />
            </div>
          </div>
        </div>

        <div className="grid grid-cols-1 lg:grid-cols-3 gap-6">
          {/* Filtros y tabla de inventario */}
          <div className="lg:col-span-2">
            {/* Filtros */}
            <div className="bg-white dark:bg-gray-800 p-6 rounded-lg shadow-sm mb-6">
              <div className="grid grid-cols-1 md:grid-cols-3 gap-4">
                <div>
                  <label className="block text-sm font-medium text-gray-700 dark:text-gray-300 mb-2">
                    Buscar
                  </label>
                  <div className="relative">
                    <Search className="absolute left-3 top-1/2 transform -translate-y-1/2 text-gray-400 w-4 h-4" />
                    <input
                      type="text"
                      value={searchTerm}
                      onChange={(e) => setSearchTerm(e.target.value)}
                      placeholder="Buscar por producto o SKU..."
                      className="w-full pl-10 pr-4 py-2 border border-gray-300 dark:border-gray-600 rounded-lg focus:ring-2 focus:ring-blue-500 focus:border-transparent dark:bg-gray-700 dark:text-white"
                    />
                  </div>
                </div>
                
                <div>
                  <label className="block text-sm font-medium text-gray-700 dark:text-gray-300 mb-2">
                    Tipo de Inventario
                  </label>
                  <select
                    value={filterType}
                    onChange={(e) => setFilterType(e.target.value)}
                    className="w-full px-3 py-2 border border-gray-300 dark:border-gray-600 rounded-lg focus:ring-2 focus:ring-blue-500 focus:border-transparent dark:bg-gray-700 dark:text-white"
                  >
                    <option value="all">Todos los tipos</option>
                    <option value="global">Global</option>
                    <option value="separate">Separado</option>
                    <option value="hybrid">Híbrido</option>
                  </select>
                </div>
                
                <div>
                  <label className="block text-sm font-medium text-gray-700 dark:text-gray-300 mb-2">
                    Estado de Stock
                  </label>
                  <select
                    value={filterAlert}
                    onChange={(e) => setFilterAlert(e.target.value)}
                    className="w-full px-3 py-2 border border-gray-300 dark:border-gray-600 rounded-lg focus:ring-2 focus:ring-blue-500 focus:border-transparent dark:bg-gray-700 dark:text-white"
                  >
                    <option value="all">Todos los estados</option>
                    <option value="lowStock">Stock bajo</option>
                    <option value="outOfStock">Sin stock</option>
                    <option value="overStock">Stock alto</option>
                    <option value="normal">Normal</option>
                  </select>
                </div>
              </div>
            </div>

            {/* Tabla de inventario */}
            <div className="bg-white dark:bg-gray-800 rounded-lg shadow-sm overflow-hidden">
              <div className="overflow-x-auto">
                <table className="min-w-full divide-y divide-gray-200 dark:divide-gray-700">
                  <thead className="bg-gray-50 dark:bg-gray-700">
                    <tr>
                      <th className="px-6 py-3 text-left text-xs font-medium text-gray-500 dark:text-gray-300 uppercase tracking-wider">
                        Producto
                      </th>
                      <th className="px-6 py-3 text-left text-xs font-medium text-gray-500 dark:text-gray-300 uppercase tracking-wider">
                        Stock
                      </th>
                      <th className="px-6 py-3 text-left text-xs font-medium text-gray-500 dark:text-gray-300 uppercase tracking-wider">
                        Estado
                      </th>
                      <th className="px-6 py-3 text-left text-xs font-medium text-gray-500 dark:text-gray-300 uppercase tracking-wider">
                        Acciones
                      </th>
                    </tr>
                  </thead>
                  <tbody className="bg-white dark:bg-gray-800 divide-y divide-gray-200 dark:divide-gray-700">
                    {loading ? (
                      <tr>
                        <td colSpan={4} className="px-6 py-4 text-center text-gray-500">
                          Cargando inventario...
                        </td>
                      </tr>
                    ) : filteredInventory.length === 0 ? (
                      <tr>
                        <td colSpan={4} className="px-6 py-4 text-center text-gray-500">
                          No se encontraron elementos de inventario
                        </td>
                      </tr>
                    ) : (
                      filteredInventory.map((item) => (
                        <tr key={item._id} className="hover:bg-gray-50 dark:hover:bg-gray-700">
                          <td className="px-6 py-4 whitespace-nowrap">
                            <div>
                              <div className="text-sm font-medium text-gray-900 dark:text-white">
                                {item.product.name}
                              </div>
                              <div className="text-sm text-gray-500 dark:text-gray-400">
                                SKU: {item.product.sku}
                              </div>
                              <div className="text-sm text-gray-500 dark:text-gray-400">
                                {item.product.brand} - {item.product.category}
                              </div>
                            </div>
                          </td>
                          <td className="px-6 py-4 whitespace-nowrap">
                            <div className="text-sm text-gray-900 dark:text-white">
                              <div>Disponible: {item.mainStock.available}</div>
                              <div className="text-gray-500">Reservado: {item.mainStock.reserved}</div>
                              <div className="text-gray-500">Total: {item.mainStock.quantity}</div>
                              {item.localStock && (
                                <div className="text-gray-500">Local: {item.localStock.available}</div>
                              )}
                            </div>
                          </td>
                          <td className="px-6 py-4 whitespace-nowrap">
                            <div className="flex items-center gap-2">
                              {getAlertIcon(item.alerts)}
                              <span className="text-sm text-gray-900 dark:text-white">
                                {getAlertText(item.alerts)}
                              </span>
                            </div>
                          </td>
                          <td className="px-6 py-4 whitespace-nowrap text-sm font-medium">
                            <div className="flex gap-2">
                              <button 
                                onClick={() => openStockModal(item)}
                                className="text-blue-600 hover:text-blue-900 dark:text-blue-400 dark:hover:text-blue-300"
                                title="Actualizar stock"
                              >
                                <Edit className="w-4 h-4" />
                              </button>
                              <button className="text-green-600 hover:text-green-900 dark:text-green-400 dark:hover:text-green-300">
                                <Eye className="w-4 h-4" />
                              </button>
                            </div>
                          </td>
                        </tr>
                      ))
                    )}
                  </tbody>
                </table>
              </div>
            </div>
          </div>

          {/* Panel lateral - Movimientos recientes */}
          <div className="lg:col-span-1">
            <div className="bg-white dark:bg-gray-800 p-6 rounded-lg shadow-sm">
              <h3 className="text-lg font-semibold text-gray-900 dark:text-white mb-4">
                Movimientos Recientes
              </h3>
              <div className="space-y-3">
                {recentMovements.length === 0 ? (
                  <p className="text-gray-500 text-sm">No hay movimientos recientes</p>
                ) : (
                  recentMovements.slice(0, 10).map((movement) => (
                    <div key={movement._id} className="flex items-center gap-3 p-3 bg-gray-50 dark:bg-gray-700 rounded-lg">
                      <div className="flex-shrink-0">
                        {getMovementIcon(movement.type)}
                      </div>
                      <div className="flex-1 min-w-0">
                        <div className="text-sm font-medium text-gray-900 dark:text-white">
                          {movement.quantity > 0 ? '+' : ''}{movement.quantity}
                        </div>
                        <div className="text-xs text-gray-500 dark:text-gray-400">
                          {movement.reason}
                        </div>
                        <div className="text-xs text-gray-500 dark:text-gray-400">
                          {new Date(movement.date).toLocaleDateString()}
                        </div>
                      </div>
                    </div>
                  ))
                )}
              </div>
            </div>
          </div>
        </div>

        {/* Modales */}
        {showImportModal && (
          <div className="fixed inset-0 bg-black bg-opacity-50 flex items-center justify-center z-50">
            <div className="bg-white dark:bg-gray-800 p-6 rounded-lg max-w-md w-full mx-4">
              <h3 className="text-lg font-semibold text-gray-900 dark:text-white mb-4">
                Importar Inventario
              </h3>
              <div className="mb-4">
                <label className="block text-sm font-medium text-gray-700 dark:text-gray-300 mb-2">
                  Seleccionar archivo CSV
                </label>
                <input
                  type="file"
                  accept=".csv"
                  onChange={(e) => {
                    const file = e.target.files?.[0];
                    if (file) {
                      handleImportInventory(file);
                      setShowImportModal(false);
                    }
                  }}
                  className="w-full px-3 py-2 border border-gray-300 dark:border-gray-600 rounded-lg focus:ring-2 focus:ring-blue-500 focus:border-transparent dark:bg-gray-700 dark:text-white"
                />
              </div>
              <div className="flex gap-3">
                <button
                  onClick={() => setShowImportModal(false)}
                  className="flex-1 px-4 py-2 border border-gray-300 dark:border-gray-600 text-gray-700 dark:text-gray-300 rounded-lg hover:bg-gray-50 dark:hover:bg-gray-700 transition-colors"
                >
                  Cancelar
                </button>
              </div>
            </div>
          </div>
        )}

        {showStockModal && selectedProduct && (
          <div className="fixed inset-0 bg-black bg-opacity-50 flex items-center justify-center z-50">
            <div className="bg-white dark:bg-gray-800 p-6 rounded-lg max-w-md w-full mx-4">
              <h3 className="text-lg font-semibold text-gray-900 dark:text-white mb-4">
                Actualizar Stock - {selectedProduct.product.name}
              </h3>
              
              <div className="space-y-4">
                <div>
                  <label className="block text-sm font-medium text-gray-700 dark:text-gray-300 mb-2">
                    Cantidad
                  </label>
                  <input
                    type="number"
                    value={stockForm.quantity}
                    onChange={(e) => setStockForm({...stockForm, quantity: parseInt(e.target.value) || 0})}
                    className="w-full px-3 py-2 border border-gray-300 dark:border-gray-600 rounded-lg focus:ring-2 focus:ring-blue-500 focus:border-transparent dark:bg-gray-700 dark:text-white"
                  />
                </div>
                
                <div>
                  <label className="block text-sm font-medium text-gray-700 dark:text-gray-300 mb-2">
                    Tipo de Movimiento
                  </label>
                  <select
                    value={stockForm.type}
                    onChange={(e) => setStockForm({...stockForm, type: e.target.value})}
                    className="w-full px-3 py-2 border border-gray-300 dark:border-gray-600 rounded-lg focus:ring-2 focus:ring-blue-500 focus:border-transparent dark:bg-gray-700 dark:text-white"
                  >
                    <option value="adjustment">Ajuste</option>
                    <option value="in">Entrada</option>
                    <option value="out">Salida</option>
                  </select>
                </div>
                
                <div>
                  <label className="block text-sm font-medium text-gray-700 dark:text-gray-300 mb-2">
                    Razón
                  </label>
                  <input
                    type="text"
                    value={stockForm.reason}
                    onChange={(e) => setStockForm({...stockForm, reason: e.target.value})}
                    placeholder="Motivo del cambio de stock..."
                    className="w-full px-3 py-2 border border-gray-300 dark:border-gray-600 rounded-lg focus:ring-2 focus:ring-blue-500 focus:border-transparent dark:bg-gray-700 dark:text-white"
                  />
                </div>
              </div>
              
              <div className="flex gap-3 mt-6">
                <button
                  onClick={() => setShowStockModal(false)}
                  className="flex-1 px-4 py-2 border border-gray-300 dark:border-gray-600 text-gray-700 dark:text-gray-300 rounded-lg hover:bg-gray-50 dark:hover:bg-gray-700 transition-colors"
                >
                  Cancelar
                </button>
                <button
                  onClick={handleUpdateStock}
                  className="flex-1 px-4 py-2 bg-blue-600 text-white rounded-lg hover:bg-blue-700 transition-colors"
                >
                  Actualizar
                </button>
              </div>
            </div>
          </div>
        )}
      </div>
    </div>
  );
};

export default StoreManagerInventory;<|MERGE_RESOLUTION|>--- conflicted
+++ resolved
@@ -139,11 +139,7 @@
 
   const fetchUserStores = async () => {
     try {
-<<<<<<< HEAD
-      const response = await fetch('API_BASE_URL/stores/user-stores', {
-=======
       const response = await fetch('process.env.REACT_APP_BACKEND_URL || process.env.REACT_APP_BACKEND_URL || "process.env.REACT_APP_BACKEND_URL || "process.env.REACT_APP_BACKEND_URL || "process.env.REACT_APP_BACKEND_URL || "process.env.REACT_APP_BACKEND_URL || "process.env.REACT_APP_BACKEND_URL || "process.env.REACT_APP_BACKEND_URL || "process.env.REACT_APP_BACKEND_URL || process.env.REACT_APP_BACKEND_URL || process.env.REACT_APP_BACKEND_URL || process.env.REACT_APP_BACKEND_URL || process.env.REACT_APP_BACKEND_URL || process.env.REACT_APP_BACKEND_URL || process.env.REACT_APP_BACKEND_URL || process.env.REACT_APP_BACKEND_URL || "http://localhost:5000""""""""/api/stores/user-stores', {
->>>>>>> d0eb6af0
         headers: {
           'Authorization': `Bearer ${token}`
         }
@@ -182,11 +178,7 @@
       if (filterAlert !== 'all') params.append('alert', filterAlert);
       if (searchTerm) params.append('search', searchTerm);
 
-<<<<<<< HEAD
-      const response = await fetch(`API_BASE_URL/inventory/store-manager/inventory?${params}`, {
-=======
       const response = await fetch(`process.env.REACT_APP_BACKEND_URL || process.env.REACT_APP_BACKEND_URL || "http://localhost:5000"/api/inventory/store-manager/inventory?${params}`, {
->>>>>>> d0eb6af0
         headers: {
           'Authorization': `Bearer ${token}`
         }
@@ -206,11 +198,7 @@
     if (!selectedStore) return;
     
     try {
-<<<<<<< HEAD
-      const response = await fetch(`API_BASE_URL/inventory/store-manager/stats/${selectedStore}`, {
-=======
       const response = await fetch(`process.env.REACT_APP_BACKEND_URL || process.env.REACT_APP_BACKEND_URL || "http://localhost:5000"/api/inventory/store-manager/stats/${selectedStore}`, {
->>>>>>> d0eb6af0
         headers: {
           'Authorization': `Bearer ${token}`
         }
@@ -228,11 +216,7 @@
     if (!selectedStore) return;
     
     try {
-<<<<<<< HEAD
-      const response = await fetch(`API_BASE_URL/inventory/store-manager/movements/${selectedStore}`, {
-=======
       const response = await fetch(`process.env.REACT_APP_BACKEND_URL || process.env.REACT_APP_BACKEND_URL || "http://localhost:5000"/api/inventory/store-manager/movements/${selectedStore}`, {
->>>>>>> d0eb6af0
         headers: {
           'Authorization': `Bearer ${token}`
         }
@@ -250,11 +234,7 @@
     if (!selectedProduct || !selectedStore) return;
     
     try {
-<<<<<<< HEAD
-      const response = await fetch(`API_BASE_URL/inventory/stock/${selectedStore}/${selectedProduct.product._id}`, {
-=======
       const response = await fetch(`process.env.REACT_APP_BACKEND_URL || process.env.REACT_APP_BACKEND_URL || "http://localhost:5000"/api/inventory/stock/${selectedStore}/${selectedProduct.product._id}`, {
->>>>>>> d0eb6af0
         method: 'POST',
         headers: {
           'Content-Type': 'application/json',
@@ -296,11 +276,7 @@
       if (filterAlert !== 'all') params.append('alert', filterAlert);
       if (searchTerm) params.append('search', searchTerm);
 
-<<<<<<< HEAD
-      const response = await fetch(`API_BASE_URL/inventory/store-manager/export?${params}`, {
-=======
       const response = await fetch(`process.env.REACT_APP_BACKEND_URL || process.env.REACT_APP_BACKEND_URL || "http://localhost:5000"/api/inventory/store-manager/export?${params}`, {
->>>>>>> d0eb6af0
         headers: {
           'Authorization': `Bearer ${token}`
         }
@@ -331,11 +307,7 @@
       formData.append('csvFile', file);
       formData.append('storeId', selectedStore);
 
-<<<<<<< HEAD
-      const response = await fetch('API_BASE_URL/inventory/store-manager/import', {
-=======
       const response = await fetch('process.env.REACT_APP_BACKEND_URL || process.env.REACT_APP_BACKEND_URL || "http://localhost:5000"/api/inventory/store-manager/import', {
->>>>>>> d0eb6af0
         method: 'POST',
         headers: {
           'Authorization': `Bearer ${token}`

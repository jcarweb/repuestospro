--- conflicted
+++ resolved
@@ -90,11 +90,7 @@
         ...(priceRange.max && { maxPrice: priceRange.max })
       });
 
-<<<<<<< HEAD
-      const response = await fetch(`API_BASE_URL/products?${params}`);
-=======
       const response = await fetch(`process.env.REACT_APP_BACKEND_URL || process.env.REACT_APP_BACKEND_URL || "process.env.REACT_APP_BACKEND_URL || "process.env.REACT_APP_BACKEND_URL || "process.env.REACT_APP_BACKEND_URL || "process.env.REACT_APP_BACKEND_URL || "process.env.REACT_APP_BACKEND_URL || process.env.REACT_APP_BACKEND_URL || process.env.REACT_APP_BACKEND_URL || process.env.REACT_APP_BACKEND_URL || process.env.REACT_APP_BACKEND_URL || process.env.REACT_APP_BACKEND_URL || "http://localhost:5000""""""/api/products?${params}`);
->>>>>>> d0eb6af0
       const data = await response.json();
       
       if (data.success) {
@@ -117,11 +113,7 @@
   // Cargar categorías
   const fetchCategories = async () => {
     try {
-<<<<<<< HEAD
-      const response = await fetch('API_BASE_URL/categories');
-=======
       const response = await fetch('process.env.REACT_APP_BACKEND_URL || process.env.REACT_APP_BACKEND_URL || "http://localhost:5000"/api/categories');
->>>>>>> d0eb6af0
       const data = await response.json();
       
       if (data.success) {
@@ -135,11 +127,7 @@
   // Cargar marcas únicas
   const fetchBrands = async () => {
     try {
-<<<<<<< HEAD
-      const response = await fetch('API_BASE_URL/products/brands');
-=======
       const response = await fetch('process.env.REACT_APP_BACKEND_URL || process.env.REACT_APP_BACKEND_URL || "http://localhost:5000"/api/products/brands');
->>>>>>> d0eb6af0
       const data = await response.json();
       
       if (data.success) {
@@ -212,19 +200,11 @@
     
     // Si es una URL relativa, construir la URL completa
     if (imageUrl.startsWith('/')) {
-<<<<<<< HEAD
-      return `API_BASE_URL${imageUrl}`;
-    }
-    
-    // Si no tiene protocolo, asumir que es relativa al backend
-    return `API_BASE_URL/${imageUrl}`;
-=======
       return `process.env.REACT_APP_BACKEND_URL || process.env.REACT_APP_BACKEND_URL || "http://localhost:5000"${imageUrl}`;
     }
     
     // Si no tiene protocolo, asumir que es relativa al backend
     return `process.env.REACT_APP_BACKEND_URL || process.env.REACT_APP_BACKEND_URL || "http://localhost:5000"/${imageUrl}`;
->>>>>>> d0eb6af0
   };
 
   // Renderizado de productos usando ProductCard

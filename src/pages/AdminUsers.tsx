import React, { useState, useEffect } from 'react';
import { useLanguage } from '../contexts/LanguageContext';
import { useLanguageChange } from '../hooks/useLanguageChange';
import { Users, Search, Filter, MoreVertical, Edit, Trash2, Eye, Plus, X, Save, UserPlus, Key } from 'lucide-react';
import type { User, UserRole } from '../types';
<<<<<<< HEAD
import { API_BASE_URL } from '../../config/api';
=======
import { fetchUsers, createUser, updateUser, deleteUser } from '../services/userService';
>>>>>>> d0eb6af0

interface UserFormData {
  name: string;
  email: string;
  password: string;
  role: UserRole;
  status: 'active' | 'inactive';
}

const AdminUsersFinal: React.FC = () => {
  const { t, tWithParams } = useLanguage();
  const { forceUpdate } = useLanguageChange();
  
  const [users, setUsers] = useState<User[]>([]);
  const [loading, setLoading] = useState(true);
  const [error, setError] = useState<string | null>(null);
  const [searchTerm, setSearchTerm] = useState('');
  const [roleFilter, setRoleFilter] = useState('');
  const [statusFilter, setStatusFilter] = useState('');
  
  // Estados de paginación
  const [currentPage, setCurrentPage] = useState(1);
  const [usersPerPage] = useState(10);
  const [totalUsers, setTotalUsers] = useState(0);
  const [totalPages, setTotalPages] = useState(0);
  
  // Estados de modales
  const [showCreateModal, setShowCreateModal] = useState(false);
  const [showEditModal, setShowEditModal] = useState(false);
  const [showViewModal, setShowViewModal] = useState(false);
  const [selectedUser, setSelectedUser] = useState<User | null>(null);
  
  // Estados del formulario
  const [formData, setFormData] = useState<UserFormData>({
    name: '',
    email: '',
    password: '',
    role: 'seller',
    status: 'active'
  });

  // Cargar usuarios cuando cambien los filtros o paginación
  useEffect(() => {
    fetchUsersData();
  }, [currentPage, searchTerm, roleFilter, statusFilter]);

  const fetchUsersData = async () => {
    try {
      setLoading(true);
<<<<<<< HEAD
      const token = localStorage.getItem('token');
      
      if (!token) {
        console.error('No hay token de autenticación');
        return;
      }

      console.log('🔐 Token encontrado, haciendo petición a usuarios...');
      
      // Construir parámetros de consulta
      const params = new URLSearchParams({
        page: currentPage.toString(),
        limit: itemsPerPage.toString(),
        ...(searchTerm && { search: searchTerm }),
        ...(roleFilter && { role: roleFilter }),
        ...(statusFilter && { status: statusFilter }),
        ...(hasIdFilter && { hasId: 'true' })
      });
      
      const response = await fetch(`API_BASE_URL/admin/users?${params}`, {
        headers: {
          'Authorization': `Bearer ${token}`,
          'Content-Type': 'application/json'
        }
      });

      console.log('📡 Response status:', response.status);

      if (!response.ok) {
        const errorData = await response.json();
        console.error('Error response:', errorData);
        throw new Error(errorData.message || t('adminUsers.errors.loadUsers'));
      }

      const data = await response.json();
      console.log('📄 Users data:', data);
      console.log('📄 Pagination data:', data.pagination);
      console.log('📄 Query params:', params.toString());
      console.log('📄 First user sample:', data.data?.[0]);
      
      if (data.success && data.data) {
        setUsers(data.data);
        
        // Manejar tanto la estructura nueva (con paginación) como la antigua (sin paginación)
        if (data.pagination) {
          setTotalUsers(data.pagination.totalUsers);
          setTotalPages(data.pagination.totalPages);
        } else {
          // Estructura antigua sin paginación
          setTotalUsers(data.total || data.data.length);
          setTotalPages(1);
        }
      } else {
        console.error('Respuesta inesperada:', data);
        setUsers([]);
        setTotalUsers(0);
        setTotalPages(0);
      }
=======
      setError(null);
      console.log('🔍 Fetching users with params:', { currentPage, usersPerPage, searchTerm, roleFilter, statusFilter });
      const data = await fetchUsers(currentPage, usersPerPage, searchTerm, roleFilter, statusFilter);
      console.log('📊 Data received:', data);
      console.log('👥 Users array:', data.users);
      console.log('📄 Users length:', data.users?.length);
      setUsers(data.users || []);
      setTotalUsers(data.pagination?.totalUsers || data.users?.length || 0);
      setTotalPages(data.pagination?.totalPages || 1);
      console.log('✅ State updated - users:', data.users?.length, 'total:', data.pagination?.totalUsers);
>>>>>>> d0eb6af0
    } catch (error) {
      console.error('Error fetching users:', error);
      setError('Error al cargar usuarios');
    } finally {
      setLoading(false);
    }
  };

  const handleCreateUser = async () => {
    try {
<<<<<<< HEAD
      const token = localStorage.getItem('token');
      
      if (!token) {
        alert(t('adminUsers.errors.noToken'));
        return;
      }

      console.log('📤 Enviando datos desde frontend:', formData);

      const response = await fetch('API_BASE_URL/admin/users', {
        method: 'POST',
        headers: {
          'Content-Type': 'application/json',
          'Authorization': `Bearer ${token}`
        },
        body: JSON.stringify(formData)
      });

      const data = await response.json();

      if (!response.ok) {
        throw new Error(data.message || t('adminUsers.errors.createUser'));
=======
      setLoading(true);
      const result = await createUser(formData);
      if (result.success) {
        setShowCreateModal(false);
        resetForm();
        fetchUsersData();
>>>>>>> d0eb6af0
      }
    } catch (error) {
      console.error('Error creating user:', error);
      setError('Error al crear usuario');
    } finally {
      setLoading(false);
    }
  };

  const handleUpdateUser = async () => {
    if (!selectedUser) return;
    
    try {
<<<<<<< HEAD
      const token = localStorage.getItem('token');
      
      if (!token) {
        alert(t('adminUsers.errors.noToken'));
        return;
      }

      const response = await fetch(`API_BASE_URL/admin/users/${selectedUser.id}`, {
        method: 'PUT',
        headers: {
          'Content-Type': 'application/json',
          'Authorization': `Bearer ${token}`
        },
        body: JSON.stringify(formData)
      });

      const data = await response.json();

      if (!response.ok) {
        throw new Error(data.message || t('adminUsers.errors.updateUser'));
=======
      setLoading(true);
      const result = await updateUser(selectedUser._id, formData);
      if (result.success) {
        setShowEditModal(false);
        resetForm();
        fetchUsersData();
>>>>>>> d0eb6af0
      }
    } catch (error) {
      console.error('Error updating user:', error);
      setError('Error al actualizar usuario');
    } finally {
      setLoading(false);
    }
  };

  const handleDeleteUser = async (userId: string) => {
    if (!window.confirm('¿Estás seguro de que quieres eliminar este usuario?')) return;
    
    try {
<<<<<<< HEAD
      const token = localStorage.getItem('token');
      
      if (!token) {
        alert(t('adminUsers.errors.noToken'));
        return;
      }

      const response = await fetch(`API_BASE_URL/admin/users/${userId}/deactivate`, {
        method: 'PUT',
        headers: {
          'Authorization': `Bearer ${token}`
        }
      });

      const data = await response.json();

      if (!response.ok) {
        throw new Error(data.message || t('adminUsers.errors.deactivateUser'));
=======
      setLoading(true);
      const result = await deleteUser(userId);
      if (result.success) {
        fetchUsersData();
>>>>>>> d0eb6af0
      }
    } catch (error) {
      console.error('Error deleting user:', error);
      setError('Error al eliminar usuario');
    } finally {
      setLoading(false);
    }
  };

<<<<<<< HEAD
  const handleResetPassword = async (userId: string, userName: string) => {
    const confirmed = window.confirm(tWithParams('adminUsers.confirmations.resetPassword', { userName }));

    if (!confirmed) return;

    try {
      const token = localStorage.getItem('token');
      
      if (!token) {
        alert(t('adminUsers.errors.noToken'));
        return;
      }

      const response = await fetch(`API_BASE_URL/admin/users/${userId}/reset-password`, {
        method: 'POST',
        headers: {
          'Authorization': `Bearer ${token}`,
          'Content-Type': 'application/json'
        }
      });

      const data = await response.json();

      if (!response.ok) {
        throw new Error(data.message || t('adminUsers.errors.resetPassword'));
      }
=======
  const resetForm = () => {
    setFormData({
      name: '',
      email: '',
      password: '',
      role: 'seller',
      status: 'active'
    });
    setSelectedUser(null);
  };
>>>>>>> d0eb6af0

  const openCreateModal = () => {
    resetForm();
    setShowCreateModal(true);
  };

  const openEditModal = (user: User) => {
    setSelectedUser(user);
    setFormData({
      name: user.name,
      email: user.email,
      password: '',
      role: user.role as UserRole,
      status: user.status as 'active' | 'inactive'
    });
    setShowEditModal(true);
  };

  const openViewModal = (user: User) => {
    setSelectedUser(user);
    setShowViewModal(true);
  };

  const handleSearch = (e: React.FormEvent) => {
    e.preventDefault();
    setCurrentPage(1);
    fetchUsersData();
  };

  const handleFilterChange = () => {
    setCurrentPage(1);
    fetchUsersData();
  };

  const handlePageChange = (page: number) => {
    setCurrentPage(page);
  };

  const getRoleLabel = (role: string) => {
    const roleLabels: { [key: string]: string } = {
      'admin': 'Administrador',
      'store_manager': 'Gestor de Tienda',
      'seller': 'Vendedor',
      'client': 'Cliente'
    };
    return roleLabels[role] || role;
  };

  const getStatusLabel = (status: string) => {
    return status === 'active' ? 'Activo' : 'Inactivo';
  };

  const getStatusColor = (status: string) => {
    return status === 'active' ? 'text-green-600' : 'text-red-600';
  };

  return (
    <div className="container mx-auto p-6">
      <div className="flex justify-between items-center mb-6">
        <h1 className="text-3xl font-bold text-gray-900">
          <Users className="inline-block mr-3" />
          Gestión de Usuarios
        </h1>
        <button
          onClick={openCreateModal}
          className="bg-blue-600 hover:bg-blue-700 text-white px-4 py-2 rounded-lg flex items-center gap-2"
        >
          <Plus className="h-5 w-5" />
          Nuevo Usuario
        </button>
      </div>

      {error && (
        <div className="bg-red-100 border border-red-400 text-red-700 px-4 py-3 rounded mb-4">
          {error}
        </div>
      )}

      {/* Filtros y búsqueda */}
      <div className="bg-white p-4 rounded-lg shadow mb-6">
        <form onSubmit={handleSearch} className="flex flex-wrap gap-4">
          <div className="flex-1 min-w-64">
            <div className="relative">
              <Search className="absolute left-3 top-1/2 transform -translate-y-1/2 text-gray-400 h-5 w-5" />
              <input
                type="text"
                placeholder="Buscar por nombre o email..."
                value={searchTerm}
                onChange={(e) => setSearchTerm(e.target.value)}
                className="w-full pl-10 pr-4 py-2 border border-gray-300 rounded-lg focus:ring-2 focus:ring-blue-500 focus:border-transparent"
              />
            </div>
          </div>
          
          <select
            value={roleFilter}
            onChange={(e) => {
              setRoleFilter(e.target.value);
              handleFilterChange();
            }}
            className="px-4 py-2 border border-gray-300 rounded-lg focus:ring-2 focus:ring-blue-500 focus:border-transparent"
          >
            <option value="">Todos los roles</option>
            <option value="admin">Administrador</option>
            <option value="store_manager">Gestor de Tienda</option>
            <option value="seller">Vendedor</option>
            <option value="client">Cliente</option>
          </select>
          
          <select
            value={statusFilter}
            onChange={(e) => {
              setStatusFilter(e.target.value);
              handleFilterChange();
            }}
            className="px-4 py-2 border border-gray-300 rounded-lg focus:ring-2 focus:ring-blue-500 focus:border-transparent"
          >
            <option value="">Todos los estados</option>
            <option value="active">Activo</option>
            <option value="inactive">Inactivo</option>
          </select>
          
          <button
            type="submit"
            className="bg-blue-600 hover:bg-blue-700 text-white px-6 py-2 rounded-lg flex items-center gap-2"
          >
            <Search className="h-5 w-5" />
            Buscar
          </button>
        </form>
      </div>

      {/* Tabla de usuarios */}
      <div className="bg-white rounded-lg shadow overflow-hidden">
        {loading ? (
          <div className="p-8 text-center">
            <div className="animate-spin rounded-full h-12 w-12 border-b-2 border-blue-600 mx-auto"></div>
            <p className="mt-4 text-gray-600">Cargando usuarios...</p>
          </div>
        ) : (
          <>
            <div className="overflow-x-auto">
              <table className="min-w-full divide-y divide-gray-200">
                <thead className="bg-gray-50">
                  <tr>
                    <th className="px-6 py-3 text-left text-xs font-medium text-gray-500 uppercase tracking-wider">
                      Usuario
                    </th>
                    <th className="px-6 py-3 text-left text-xs font-medium text-gray-500 uppercase tracking-wider">
                      Email
                    </th>
                    <th className="px-6 py-3 text-left text-xs font-medium text-gray-500 uppercase tracking-wider">
                      Rol
                    </th>
                    <th className="px-6 py-3 text-left text-xs font-medium text-gray-500 uppercase tracking-wider">
                      Estado
                    </th>
                    <th className="px-6 py-3 text-left text-xs font-medium text-gray-500 uppercase tracking-wider">
                      Fecha de Creación
                    </th>
                    <th className="px-6 py-3 text-left text-xs font-medium text-gray-500 uppercase tracking-wider">
                      Acciones
                    </th>
                  </tr>
                </thead>
                <tbody className="bg-white divide-y divide-gray-200">
                  {console.log('🎯 Rendering users:', users, 'Length:', users.length)}
                  {users.map((user) => (
                    <tr key={user._id} className="hover:bg-gray-50">
                      <td className="px-6 py-4 whitespace-nowrap">
                        <div className="flex items-center">
                          <div className="h-10 w-10 rounded-full bg-gray-300 flex items-center justify-center">
                            <span className="text-sm font-medium text-gray-700">
                              {user.name ? user.name.charAt(0).toUpperCase() : 'U'}
                            </span>
                          </div>
                          <div className="ml-4">
                            <div className="text-sm font-medium text-gray-900">{user.name || 'Sin nombre'}</div>
                          </div>
                        </div>
                      </td>
                      <td className="px-6 py-4 whitespace-nowrap text-sm text-gray-900">
                        {user.email || 'Sin email'}
                      </td>
                      <td className="px-6 py-4 whitespace-nowrap">
                        <span className="px-2 inline-flex text-xs leading-5 font-semibold rounded-full bg-blue-100 text-blue-800">
                          {getRoleLabel(user.role || 'seller')}
                        </span>
                      </td>
                      <td className="px-6 py-4 whitespace-nowrap">
                        <span className={`px-2 inline-flex text-xs leading-5 font-semibold rounded-full ${
                          (user.status || 'inactive') === 'active' ? 'bg-green-100 text-green-800' : 'bg-red-100 text-red-800'
                        }`}>
                          {getStatusLabel(user.status || 'inactive')}
                        </span>
                      </td>
                      <td className="px-6 py-4 whitespace-nowrap text-sm text-gray-500">
                        {user.createdAt ? new Date(user.createdAt).toLocaleDateString() : 'N/A'}
                      </td>
                      <td className="px-6 py-4 whitespace-nowrap text-sm font-medium">
                        <div className="flex space-x-2">
                          <button
                            onClick={() => openViewModal(user)}
                            className="text-blue-600 hover:text-blue-900"
                            title="Ver detalles"
                          >
                            <Eye className="h-4 w-4" />
                          </button>
                          <button
                            onClick={() => openEditModal(user)}
                            className="text-indigo-600 hover:text-indigo-900"
                            title="Editar"
                          >
                            <Edit className="h-4 w-4" />
                          </button>
                          <button
                            onClick={() => handleDeleteUser(user._id)}
                            className="text-red-600 hover:text-red-900"
                            title="Eliminar"
                          >
                            <Trash2 className="h-4 w-4" />
                          </button>
                        </div>
                      </td>
                    </tr>
                  ))}
                </tbody>
              </table>
            </div>

            {/* Paginación */}
            {totalPages > 1 && (
              <div className="bg-white px-4 py-3 flex items-center justify-between border-t border-gray-200 sm:px-6">
                <div className="flex-1 flex justify-between sm:hidden">
                  <button
                    onClick={() => handlePageChange(currentPage - 1)}
                    disabled={currentPage === 1}
                    className="relative inline-flex items-center px-4 py-2 border border-gray-300 text-sm font-medium rounded-md text-gray-700 bg-white hover:bg-gray-50 disabled:opacity-50"
                  >
                    Anterior
                  </button>
                  <button
                    onClick={() => handlePageChange(currentPage + 1)}
                    disabled={currentPage === totalPages}
                    className="ml-3 relative inline-flex items-center px-4 py-2 border border-gray-300 text-sm font-medium rounded-md text-gray-700 bg-white hover:bg-gray-50 disabled:opacity-50"
                  >
                    Siguiente
                  </button>
                </div>
                <div className="hidden sm:flex-1 sm:flex sm:items-center sm:justify-between">
                  <div>
                    <p className="text-sm text-gray-700">
                      Mostrando <span className="font-medium">{((currentPage - 1) * usersPerPage) + 1}</span> a{' '}
                      <span className="font-medium">
                        {Math.min(currentPage * usersPerPage, totalUsers)}
                      </span>{' '}
                      de <span className="font-medium">{totalUsers}</span> resultados
                    </p>
                  </div>
                  <div>
                    <nav className="relative z-0 inline-flex rounded-md shadow-sm -space-x-px">
                      <button
                        onClick={() => handlePageChange(currentPage - 1)}
                        disabled={currentPage === 1}
                        className="relative inline-flex items-center px-2 py-2 rounded-l-md border border-gray-300 bg-white text-sm font-medium text-gray-500 hover:bg-gray-50 disabled:opacity-50"
                      >
                        Anterior
                      </button>
                      {Array.from({ length: totalPages }, (_, i) => i + 1).map((page) => (
                        <button
                          key={page}
                          onClick={() => handlePageChange(page)}
                          className={`relative inline-flex items-center px-4 py-2 border text-sm font-medium ${
                            page === currentPage
                              ? 'z-10 bg-blue-50 border-blue-500 text-blue-600'
                              : 'bg-white border-gray-300 text-gray-500 hover:bg-gray-50'
                          }`}
                        >
                          {page}
                        </button>
                      ))}
                      <button
                        onClick={() => handlePageChange(currentPage + 1)}
                        disabled={currentPage === totalPages}
                        className="relative inline-flex items-center px-2 py-2 rounded-r-md border border-gray-300 bg-white text-sm font-medium text-gray-500 hover:bg-gray-50 disabled:opacity-50"
                      >
                        Siguiente
                      </button>
                    </nav>
                  </div>
                </div>
              </div>
            )}
          </>
        )}
      </div>

      {/* Modal de crear usuario */}
      {showCreateModal && (
        <div className="fixed inset-0 bg-gray-600 bg-opacity-50 overflow-y-auto h-full w-full z-50">
          <div className="relative top-20 mx-auto p-5 border w-96 shadow-lg rounded-md bg-white">
            <div className="mt-3">
              <div className="flex items-center justify-between mb-4">
                <h3 className="text-lg font-medium text-gray-900">Crear Nuevo Usuario</h3>
                <button
                  onClick={() => setShowCreateModal(false)}
                  className="text-gray-400 hover:text-gray-600"
                >
                  <X className="h-6 w-6" />
                </button>
              </div>
              
              <form onSubmit={(e) => { e.preventDefault(); handleCreateUser(); }}>
                <div className="space-y-4">
                  <div>
                    <label className="block text-sm font-medium text-gray-700">Nombre</label>
                    <input
                      type="text"
                      value={formData.name}
                      onChange={(e) => setFormData({ ...formData, name: e.target.value })}
                      className="mt-1 block w-full border border-gray-300 rounded-md px-3 py-2 focus:outline-none focus:ring-blue-500 focus:border-blue-500"
                      required
                    />
                  </div>
                  
                  <div>
                    <label className="block text-sm font-medium text-gray-700">Email</label>
                    <input
                      type="email"
                      value={formData.email}
                      onChange={(e) => setFormData({ ...formData, email: e.target.value })}
                      className="mt-1 block w-full border border-gray-300 rounded-md px-3 py-2 focus:outline-none focus:ring-blue-500 focus:border-blue-500"
                      required
                    />
                  </div>
                  
                  <div>
                    <label className="block text-sm font-medium text-gray-700">Contraseña</label>
                    <input
                      type="password"
                      value={formData.password}
                      onChange={(e) => setFormData({ ...formData, password: e.target.value })}
                      className="mt-1 block w-full border border-gray-300 rounded-md px-3 py-2 focus:outline-none focus:ring-blue-500 focus:border-blue-500"
                      required
                    />
                  </div>
                  
                  <div>
                    <label className="block text-sm font-medium text-gray-700">Rol</label>
                    <select
                      value={formData.role}
                      onChange={(e) => setFormData({ ...formData, role: e.target.value as UserRole })}
                      className="mt-1 block w-full border border-gray-300 rounded-md px-3 py-2 focus:outline-none focus:ring-blue-500 focus:border-blue-500"
                    >
                      <option value="seller">Vendedor</option>
                      <option value="store_manager">Gestor de Tienda</option>
                      <option value="admin">Administrador</option>
                    </select>
                  </div>
                  
                  <div>
                    <label className="block text-sm font-medium text-gray-700">Estado</label>
                    <select
                      value={formData.status}
                      onChange={(e) => setFormData({ ...formData, status: e.target.value as 'active' | 'inactive' })}
                      className="mt-1 block w-full border border-gray-300 rounded-md px-3 py-2 focus:outline-none focus:ring-blue-500 focus:border-blue-500"
                    >
                      <option value="active">Activo</option>
                      <option value="inactive">Inactivo</option>
                    </select>
                  </div>
                </div>
                
                <div className="flex justify-end space-x-3 mt-6">
                  <button
                    type="button"
                    onClick={() => setShowCreateModal(false)}
                    className="px-4 py-2 border border-gray-300 rounded-md text-sm font-medium text-gray-700 hover:bg-gray-50"
                  >
                    Cancelar
                  </button>
                  <button
                    type="submit"
                    className="px-4 py-2 bg-blue-600 border border-transparent rounded-md text-sm font-medium text-white hover:bg-blue-700"
                  >
                    Crear Usuario
                  </button>
                </div>
              </form>
            </div>
          </div>
        </div>
      )}

      {/* Modal de editar usuario */}
      {showEditModal && selectedUser && (
        <div className="fixed inset-0 bg-gray-600 bg-opacity-50 overflow-y-auto h-full w-full z-50">
          <div className="relative top-20 mx-auto p-5 border w-96 shadow-lg rounded-md bg-white">
            <div className="mt-3">
              <div className="flex items-center justify-between mb-4">
                <h3 className="text-lg font-medium text-gray-900">Editar Usuario</h3>
                <button
                  onClick={() => setShowEditModal(false)}
                  className="text-gray-400 hover:text-gray-600"
                >
                  <X className="h-6 w-6" />
                </button>
              </div>
              
              <form onSubmit={(e) => { e.preventDefault(); handleUpdateUser(); }}>
                <div className="space-y-4">
                  <div>
                    <label className="block text-sm font-medium text-gray-700">Nombre</label>
                    <input
                      type="text"
                      value={formData.name}
                      onChange={(e) => setFormData({ ...formData, name: e.target.value })}
                      className="mt-1 block w-full border border-gray-300 rounded-md px-3 py-2 focus:outline-none focus:ring-blue-500 focus:border-blue-500"
                      required
                    />
                  </div>
                  
                  <div>
                    <label className="block text-sm font-medium text-gray-700">Email</label>
                    <input
                      type="email"
                      value={formData.email}
                      onChange={(e) => setFormData({ ...formData, email: e.target.value })}
                      className="mt-1 block w-full border border-gray-300 rounded-md px-3 py-2 focus:outline-none focus:ring-blue-500 focus:border-blue-500"
                      required
                    />
                  </div>
                  
                  <div>
                    <label className="block text-sm font-medium text-gray-700">Nueva Contraseña (opcional)</label>
                    <input
                      type="password"
                      value={formData.password}
                      onChange={(e) => setFormData({ ...formData, password: e.target.value })}
                      className="mt-1 block w-full border border-gray-300 rounded-md px-3 py-2 focus:outline-none focus:ring-blue-500 focus:border-blue-500"
                      placeholder="Dejar vacío para mantener la actual"
                    />
                  </div>
                  
                  <div>
                    <label className="block text-sm font-medium text-gray-700">Rol</label>
                    <select
                      value={formData.role}
                      onChange={(e) => setFormData({ ...formData, role: e.target.value as UserRole })}
                      className="mt-1 block w-full border border-gray-300 rounded-md px-3 py-2 focus:outline-none focus:ring-blue-500 focus:border-blue-500"
                    >
                      <option value="seller">Vendedor</option>
                      <option value="store_manager">Gestor de Tienda</option>
                      <option value="admin">Administrador</option>
                    </select>
                  </div>
                  
                  <div>
                    <label className="block text-sm font-medium text-gray-700">Estado</label>
                    <select
                      value={formData.status}
                      onChange={(e) => setFormData({ ...formData, status: e.target.value as 'active' | 'inactive' })}
                      className="mt-1 block w-full border border-gray-300 rounded-md px-3 py-2 focus:outline-none focus:ring-blue-500 focus:border-blue-500"
                    >
                      <option value="active">Activo</option>
                      <option value="inactive">Inactivo</option>
                    </select>
                  </div>
                </div>
                
                <div className="flex justify-end space-x-3 mt-6">
                  <button
                    type="button"
                    onClick={() => setShowEditModal(false)}
                    className="px-4 py-2 border border-gray-300 rounded-md text-sm font-medium text-gray-700 hover:bg-gray-50"
                  >
                    Cancelar
                  </button>
                  <button
                    type="submit"
                    className="px-4 py-2 bg-blue-600 border border-transparent rounded-md text-sm font-medium text-white hover:bg-blue-700"
                  >
                    Actualizar Usuario
                  </button>
                </div>
              </form>
            </div>
          </div>
        </div>
      )}

      {/* Modal de ver usuario */}
      {showViewModal && selectedUser && (
        <div className="fixed inset-0 bg-gray-600 bg-opacity-50 overflow-y-auto h-full w-full z-50">
          <div className="relative top-20 mx-auto p-5 border w-96 shadow-lg rounded-md bg-white">
            <div className="mt-3">
              <div className="flex items-center justify-between mb-4">
                <h3 className="text-lg font-medium text-gray-900">Detalles del Usuario</h3>
                <button
                  onClick={() => setShowViewModal(false)}
                  className="text-gray-400 hover:text-gray-600"
                >
                  <X className="h-6 w-6" />
                </button>
              </div>
              
              <div className="space-y-4">
                <div>
                  <label className="block text-sm font-medium text-gray-700">Nombre</label>
                  <p className="mt-1 text-sm text-gray-900">{selectedUser.name}</p>
                </div>
                
                <div>
                  <label className="block text-sm font-medium text-gray-700">Email</label>
                  <p className="mt-1 text-sm text-gray-900">{selectedUser.email}</p>
                </div>
                
                <div>
                  <label className="block text-sm font-medium text-gray-700">Rol</label>
                  <p className="mt-1 text-sm text-gray-900">{getRoleLabel(selectedUser.role)}</p>
                </div>
                
                <div>
                  <label className="block text-sm font-medium text-gray-700">Estado</label>
                  <p className={`mt-1 text-sm ${getStatusColor(selectedUser.status)}`}>
                    {getStatusLabel(selectedUser.status)}
                  </p>
                </div>
                
                <div>
                  <label className="block text-sm font-medium text-gray-700">Fecha de Creación</label>
                  <p className="mt-1 text-sm text-gray-900">
                    {new Date(selectedUser.createdAt).toLocaleDateString()}
                  </p>
                </div>
              </div>
              
              <div className="flex justify-end mt-6">
                <button
                  onClick={() => setShowViewModal(false)}
                  className="px-4 py-2 bg-gray-600 border border-transparent rounded-md text-sm font-medium text-white hover:bg-gray-700"
                >
                  Cerrar
                </button>
              </div>
            </div>
          </div>
        </div>
      )}
    </div>
  );
};

export default AdminUsersFinal;<|MERGE_RESOLUTION|>--- conflicted
+++ resolved
@@ -3,11 +3,7 @@
 import { useLanguageChange } from '../hooks/useLanguageChange';
 import { Users, Search, Filter, MoreVertical, Edit, Trash2, Eye, Plus, X, Save, UserPlus, Key } from 'lucide-react';
 import type { User, UserRole } from '../types';
-<<<<<<< HEAD
-import { API_BASE_URL } from '../../config/api';
-=======
 import { fetchUsers, createUser, updateUser, deleteUser } from '../services/userService';
->>>>>>> d0eb6af0
 
 interface UserFormData {
   name: string;
@@ -57,66 +53,6 @@
   const fetchUsersData = async () => {
     try {
       setLoading(true);
-<<<<<<< HEAD
-      const token = localStorage.getItem('token');
-      
-      if (!token) {
-        console.error('No hay token de autenticación');
-        return;
-      }
-
-      console.log('🔐 Token encontrado, haciendo petición a usuarios...');
-      
-      // Construir parámetros de consulta
-      const params = new URLSearchParams({
-        page: currentPage.toString(),
-        limit: itemsPerPage.toString(),
-        ...(searchTerm && { search: searchTerm }),
-        ...(roleFilter && { role: roleFilter }),
-        ...(statusFilter && { status: statusFilter }),
-        ...(hasIdFilter && { hasId: 'true' })
-      });
-      
-      const response = await fetch(`API_BASE_URL/admin/users?${params}`, {
-        headers: {
-          'Authorization': `Bearer ${token}`,
-          'Content-Type': 'application/json'
-        }
-      });
-
-      console.log('📡 Response status:', response.status);
-
-      if (!response.ok) {
-        const errorData = await response.json();
-        console.error('Error response:', errorData);
-        throw new Error(errorData.message || t('adminUsers.errors.loadUsers'));
-      }
-
-      const data = await response.json();
-      console.log('📄 Users data:', data);
-      console.log('📄 Pagination data:', data.pagination);
-      console.log('📄 Query params:', params.toString());
-      console.log('📄 First user sample:', data.data?.[0]);
-      
-      if (data.success && data.data) {
-        setUsers(data.data);
-        
-        // Manejar tanto la estructura nueva (con paginación) como la antigua (sin paginación)
-        if (data.pagination) {
-          setTotalUsers(data.pagination.totalUsers);
-          setTotalPages(data.pagination.totalPages);
-        } else {
-          // Estructura antigua sin paginación
-          setTotalUsers(data.total || data.data.length);
-          setTotalPages(1);
-        }
-      } else {
-        console.error('Respuesta inesperada:', data);
-        setUsers([]);
-        setTotalUsers(0);
-        setTotalPages(0);
-      }
-=======
       setError(null);
       console.log('🔍 Fetching users with params:', { currentPage, usersPerPage, searchTerm, roleFilter, statusFilter });
       const data = await fetchUsers(currentPage, usersPerPage, searchTerm, roleFilter, statusFilter);
@@ -127,7 +63,6 @@
       setTotalUsers(data.pagination?.totalUsers || data.users?.length || 0);
       setTotalPages(data.pagination?.totalPages || 1);
       console.log('✅ State updated - users:', data.users?.length, 'total:', data.pagination?.totalUsers);
->>>>>>> d0eb6af0
     } catch (error) {
       console.error('Error fetching users:', error);
       setError('Error al cargar usuarios');
@@ -138,37 +73,12 @@
 
   const handleCreateUser = async () => {
     try {
-<<<<<<< HEAD
-      const token = localStorage.getItem('token');
-      
-      if (!token) {
-        alert(t('adminUsers.errors.noToken'));
-        return;
-      }
-
-      console.log('📤 Enviando datos desde frontend:', formData);
-
-      const response = await fetch('API_BASE_URL/admin/users', {
-        method: 'POST',
-        headers: {
-          'Content-Type': 'application/json',
-          'Authorization': `Bearer ${token}`
-        },
-        body: JSON.stringify(formData)
-      });
-
-      const data = await response.json();
-
-      if (!response.ok) {
-        throw new Error(data.message || t('adminUsers.errors.createUser'));
-=======
       setLoading(true);
       const result = await createUser(formData);
       if (result.success) {
         setShowCreateModal(false);
         resetForm();
         fetchUsersData();
->>>>>>> d0eb6af0
       }
     } catch (error) {
       console.error('Error creating user:', error);
@@ -182,35 +92,12 @@
     if (!selectedUser) return;
     
     try {
-<<<<<<< HEAD
-      const token = localStorage.getItem('token');
-      
-      if (!token) {
-        alert(t('adminUsers.errors.noToken'));
-        return;
-      }
-
-      const response = await fetch(`API_BASE_URL/admin/users/${selectedUser.id}`, {
-        method: 'PUT',
-        headers: {
-          'Content-Type': 'application/json',
-          'Authorization': `Bearer ${token}`
-        },
-        body: JSON.stringify(formData)
-      });
-
-      const data = await response.json();
-
-      if (!response.ok) {
-        throw new Error(data.message || t('adminUsers.errors.updateUser'));
-=======
       setLoading(true);
       const result = await updateUser(selectedUser._id, formData);
       if (result.success) {
         setShowEditModal(false);
         resetForm();
         fetchUsersData();
->>>>>>> d0eb6af0
       }
     } catch (error) {
       console.error('Error updating user:', error);
@@ -224,31 +111,10 @@
     if (!window.confirm('¿Estás seguro de que quieres eliminar este usuario?')) return;
     
     try {
-<<<<<<< HEAD
-      const token = localStorage.getItem('token');
-      
-      if (!token) {
-        alert(t('adminUsers.errors.noToken'));
-        return;
-      }
-
-      const response = await fetch(`API_BASE_URL/admin/users/${userId}/deactivate`, {
-        method: 'PUT',
-        headers: {
-          'Authorization': `Bearer ${token}`
-        }
-      });
-
-      const data = await response.json();
-
-      if (!response.ok) {
-        throw new Error(data.message || t('adminUsers.errors.deactivateUser'));
-=======
       setLoading(true);
       const result = await deleteUser(userId);
       if (result.success) {
         fetchUsersData();
->>>>>>> d0eb6af0
       }
     } catch (error) {
       console.error('Error deleting user:', error);
@@ -258,34 +124,6 @@
     }
   };
 
-<<<<<<< HEAD
-  const handleResetPassword = async (userId: string, userName: string) => {
-    const confirmed = window.confirm(tWithParams('adminUsers.confirmations.resetPassword', { userName }));
-
-    if (!confirmed) return;
-
-    try {
-      const token = localStorage.getItem('token');
-      
-      if (!token) {
-        alert(t('adminUsers.errors.noToken'));
-        return;
-      }
-
-      const response = await fetch(`API_BASE_URL/admin/users/${userId}/reset-password`, {
-        method: 'POST',
-        headers: {
-          'Authorization': `Bearer ${token}`,
-          'Content-Type': 'application/json'
-        }
-      });
-
-      const data = await response.json();
-
-      if (!response.ok) {
-        throw new Error(data.message || t('adminUsers.errors.resetPassword'));
-      }
-=======
   const resetForm = () => {
     setFormData({
       name: '',
@@ -296,7 +134,6 @@
     });
     setSelectedUser(null);
   };
->>>>>>> d0eb6af0
 
   const openCreateModal = () => {
     resetForm();

--- conflicted
+++ resolved
@@ -172,11 +172,7 @@
     const fetchBrands = async () => {
       if (filters.vehicleType && filters.vehicleType.trim() !== '') {
         try {
-<<<<<<< HEAD
-          const response = await fetch(`API_BASE_URL/products/brands/vehicle-type/${filters.vehicleType}`);
-=======
           const response = await fetch(`${import.meta.env.VITE_BACKEND_URL || "http://localhost:5000"}/api/products/brands/vehicle-type/${filters.vehicleType}`);
->>>>>>> d0eb6af0
           const data = await response.json();
           
           if (data.success) {
@@ -203,11 +199,7 @@
       } else {
         // Si no hay tipo de vehículo seleccionado, obtener todas las marcas de la base de datos
         try {
-<<<<<<< HEAD
-          const response = await fetch('API_BASE_URL/products/brands');
-=======
           const response = await fetch(`${import.meta.env.VITE_BACKEND_URL || "http://localhost:5000"}/api/products/brands`);
->>>>>>> d0eb6af0
           const data = await response.json();
           
           if (data.success) {
@@ -264,11 +256,7 @@
       console.log('🔍 Filtros actuales:', filters);
       console.log('🔍 Parámetros construidos:', params.toString());
 
-<<<<<<< HEAD
-      const url = `API_BASE_URL/products/category/${category}?${params}`;
-=======
       const url = `${import.meta.env.VITE_BACKEND_URL || "http://localhost:5000"}/api/products/category/${category}?${params}`;
->>>>>>> d0eb6af0
       console.log('🔍 Cargando productos desde:', url);
       console.log('📋 Categoría:', category);
       console.log('📋 Parámetros:', params.toString());

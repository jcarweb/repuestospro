--- conflicted
+++ resolved
@@ -17,11 +17,7 @@
   AlertCircle
 } from 'lucide-react';
 import toast from 'react-hot-toast';
-<<<<<<< HEAD
-import { API_BASE_URL } from '../../config/api';
-=======
 import EnrichmentDiagnostic from '../components/EnrichmentDiagnostic';
->>>>>>> d0eb6af0
 
 interface StorePhoto {
   _id: string;
@@ -61,9 +57,6 @@
   const fetchStorePhotos = async () => {
     try {
       setLoading(true);
-<<<<<<< HEAD
-      const response = await fetch('API_BASE_URL/store-photos');
-=======
       const response = await fetch('process.env.REACT_APP_BACKEND_URL || process.env.REACT_APP_BACKEND_URL || "process.env.REACT_APP_BACKEND_URL || "process.env.REACT_APP_BACKEND_URL || process.env.REACT_APP_BACKEND_URL || process.env.REACT_APP_BACKEND_URL || "http://localhost:5000"""/api/store-photos', {
         headers: {
           'Content-Type': 'application/json',
@@ -74,7 +67,6 @@
         throw new Error(`HTTP error! status: ${response.status}`);
       }
       
->>>>>>> d0eb6af0
       const data = await response.json();
       console.log('Datos recibidos del backend:', data);
       
@@ -97,11 +89,7 @@
   const runEnrichment = async () => {
     try {
       setEnriching(true);
-<<<<<<< HEAD
-      const response = await fetch('API_BASE_URL/admin/enrichment/run', {
-=======
       const response = await fetch('process.env.REACT_APP_BACKEND_URL || process.env.REACT_APP_BACKEND_URL || "http://localhost:5000"/api/admin/enrichment/run', {
->>>>>>> d0eb6af0
         method: 'POST',
         headers: {
           'Content-Type': 'application/json',

import React, { useEffect, useState, useCallback, useRef } from 'react';
import { useSearchParams, useNavigate } from 'react-router-dom';
import { API_BASE_URL } from '../../config/api';
import { CheckCircle, XCircle, Mail, AlertCircle, ArrowLeft } from 'lucide-react';

const VerifyEmail: React.FC = () => {
  const [searchParams] = useSearchParams();
  const navigate = useNavigate();
  const [status, setStatus] = useState<'loading' | 'success' | 'error'>('loading');
  const [message, setMessage] = useState('');
  const hasVerified = useRef(false);

  const verifyToken = useCallback(async (token: string) => {
    // Evitar verificación múltiple
    if (hasVerified.current) {
      console.log('VerifyEmail - Token already verified, skipping');
      return;
    }

    console.log('VerifyEmail - Starting token verification for:', token);
    hasVerified.current = true;
    
    try {
<<<<<<< HEAD
      const response = await fetch(`API_BASE_URL/auth/verify-email/${token}`);
=======
      const response = await fetch(`process.env.REACT_APP_BACKEND_URL || process.env.REACT_APP_BACKEND_URL || "process.env.REACT_APP_BACKEND_URL || "process.env.REACT_APP_BACKEND_URL || process.env.REACT_APP_BACKEND_URL || process.env.REACT_APP_BACKEND_URL || "http://localhost:5000"""/api/auth/verify-email/${token}`);
>>>>>>> d0eb6af0
      console.log('VerifyEmail - Response status:', response.status);
      console.log('VerifyEmail - Response ok:', response.ok);
      
      if (response.ok) {
        const data = await response.json();
        console.log('VerifyEmail - Response data:', data);
        setStatus('success');
        setMessage('¡Tu email ha sido verificado exitosamente! Ya puedes usar todas las funciones del sistema.');
      } else {
        const errorData = await response.json().catch(() => ({}));
        console.log('VerifyEmail - Error response:', errorData);
        setStatus('error');
        setMessage('Error al verificar el email. El enlace puede haber expirado o ser inválido.');
      }
    } catch (error) {
      console.error('VerifyEmail - Fetch error:', error);
      setStatus('error');
      setMessage('Error de conexión. Por favor, intenta nuevamente.');
    }
  }, []);

  useEffect(() => {
    const token = searchParams.get('token');
    const statusParam = searchParams.get('status');

    console.log('VerifyEmail - Token:', token);
    console.log('VerifyEmail - Status:', statusParam);
    console.log('VerifyEmail - All params:', Object.fromEntries(searchParams.entries()));

    if (statusParam === 'success') {
      console.log('VerifyEmail - Setting success status');
      setStatus('success');
      setMessage('¡Tu email ha sido verificado exitosamente! Ya puedes usar todas las funciones del sistema.');
    } else if (statusParam === 'error') {
      console.log('VerifyEmail - Setting error status');
      setStatus('error');
      setMessage('Error al verificar el email. El enlace puede haber expirado o ser inválido.');
    } else if (token && !hasVerified.current) {
      console.log('VerifyEmail - Verifying token:', token);
      // Si hay token pero no status, verificar el token
      verifyToken(token);
    } else if (!token) {
      console.log('VerifyEmail - No token found, showing help message');
      setStatus('error');
      setMessage('No se encontró un enlace de verificación válido. Por favor, revisa tu email y haz clic en el enlace de verificación.');
    }
  }, [searchParams, verifyToken]);

  const handleResendVerification = async () => {
    try {
<<<<<<< HEAD
      const response = await fetch('API_BASE_URL/auth/resend-verification', {
=======
      const response = await fetch('process.env.REACT_APP_BACKEND_URL || process.env.REACT_APP_BACKEND_URL || "http://localhost:5000"/api/auth/resend-verification', {
>>>>>>> d0eb6af0
        method: 'POST',
        headers: {
          'Content-Type': 'application/json'
        },
        body: JSON.stringify({ email: searchParams.get('email') })
      });

      if (response.ok) {
        setMessage('Se ha enviado un nuevo email de verificación. Revisa tu bandeja de entrada.');
      } else {
        setMessage('Error al enviar el email de verificación. Intenta nuevamente.');
      }
    } catch (error) {
      setMessage('Error de conexión. Por favor, intenta nuevamente.');
    }
  };

  return (
    <div className="min-h-screen bg-gray-50 flex items-center justify-center py-12 px-4 sm:px-6 lg:px-8">
      <div className="max-w-md w-full space-y-8">
        <div className="text-center">
          <div className="mx-auto flex items-center justify-center h-12 w-12 rounded-full bg-blue-100">
            <Mail className="h-6 w-6 text-blue-600" />
          </div>
          <h2 className="mt-6 text-3xl font-extrabold text-gray-900">
            Verificación de Email
          </h2>
        </div>

        <div className="bg-white py-8 px-4 shadow sm:rounded-lg sm:px-10">
          {status === 'loading' && (
            <div className="text-center">
              <div className="animate-spin rounded-full h-12 w-12 border-b-2 border-blue-600 mx-auto"></div>
              <p className="mt-4 text-gray-600">Verificando tu email...</p>
            </div>
          )}

          {status === 'success' && (
            <div className="text-center">
              <div className="mx-auto flex items-center justify-center h-12 w-12 rounded-full bg-green-100">
                <CheckCircle className="h-6 w-6 text-green-600" />
              </div>
              <h3 className="mt-4 text-lg font-medium text-gray-900">
                ¡Verificación Exitosa!
              </h3>
              <p className="mt-2 text-sm text-gray-600">
                {message}
              </p>
              <div className="mt-6">
                <button
                  onClick={() => navigate('/')}
                  className="w-full flex justify-center py-2 px-4 border border-transparent rounded-md shadow-sm text-sm font-medium text-white bg-blue-600 hover:bg-blue-700 focus:outline-none focus:ring-2 focus:ring-offset-2 focus:ring-blue-500"
                >
                  Ir al Inicio
                </button>
              </div>
            </div>
          )}

          {status === 'error' && (
            <div className="text-center">
              <div className="mx-auto flex items-center justify-center h-12 w-12 rounded-full bg-red-100">
                <XCircle className="h-6 w-6 text-red-600" />
              </div>
              <h3 className="mt-4 text-lg font-medium text-gray-900">
                Error de Verificación
              </h3>
              <p className="mt-2 text-sm text-gray-600">
                {message}
              </p>
              <div className="mt-6 space-y-3">
                <button
                  onClick={handleResendVerification}
                  className="w-full flex justify-center py-2 px-4 border border-transparent rounded-md shadow-sm text-sm font-medium text-white bg-blue-600 hover:bg-blue-700 focus:outline-none focus:ring-2 focus:ring-offset-2 focus:ring-blue-500"
                >
                  Reenviar Email de Verificación
                </button>
                <button
                  onClick={() => navigate('/')}
                  className="w-full flex justify-center py-2 px-4 border border-gray-300 rounded-md shadow-sm text-sm font-medium text-gray-700 bg-white hover:bg-gray-50 focus:outline-none focus:ring-2 focus:ring-offset-2 focus:ring-blue-500"
                >
                  Ir al Inicio
                </button>
              </div>
            </div>
          )}

          <div className="mt-6">
            <div className="relative">
              <div className="absolute inset-0 flex items-center">
                <div className="w-full border-t border-gray-300" />
              </div>
              <div className="relative flex justify-center text-sm">
                <span className="px-2 bg-white text-gray-500">
                  ¿Necesitas ayuda?
                </span>
              </div>
            </div>
            <div className="mt-6 text-center">
              <button
                onClick={() => navigate('/')}
                className="flex items-center justify-center text-sm text-blue-600 hover:text-blue-500"
              >
                <ArrowLeft className="h-4 w-4 mr-1" />
                Volver al inicio
              </button>
            </div>
          </div>
        </div>

        <div className="bg-blue-50 border border-blue-200 rounded-md p-4">
          <div className="flex">
            <div className="flex-shrink-0">
              <AlertCircle className="h-5 w-5 text-blue-400" />
            </div>
            <div className="ml-3">
              <h3 className="text-sm font-medium text-blue-800">
                Información Importante
              </h3>
              <div className="mt-2 text-sm text-blue-700">
                <ul className="list-disc pl-5 space-y-1">
                  <li>El enlace de verificación expira en 24 horas</li>
                  <li>Revisa tu carpeta de spam si no recibes el email</li>
                  <li>Puedes solicitar un nuevo email de verificación</li>
                </ul>
              </div>
            </div>
          </div>
        </div>
      </div>
    </div>
  );
};

export default VerifyEmail; <|MERGE_RESOLUTION|>--- conflicted
+++ resolved
@@ -21,11 +21,7 @@
     hasVerified.current = true;
     
     try {
-<<<<<<< HEAD
-      const response = await fetch(`API_BASE_URL/auth/verify-email/${token}`);
-=======
       const response = await fetch(`process.env.REACT_APP_BACKEND_URL || process.env.REACT_APP_BACKEND_URL || "process.env.REACT_APP_BACKEND_URL || "process.env.REACT_APP_BACKEND_URL || process.env.REACT_APP_BACKEND_URL || process.env.REACT_APP_BACKEND_URL || "http://localhost:5000"""/api/auth/verify-email/${token}`);
->>>>>>> d0eb6af0
       console.log('VerifyEmail - Response status:', response.status);
       console.log('VerifyEmail - Response ok:', response.ok);
       
@@ -76,11 +72,7 @@
 
   const handleResendVerification = async () => {
     try {
-<<<<<<< HEAD
-      const response = await fetch('API_BASE_URL/auth/resend-verification', {
-=======
       const response = await fetch('process.env.REACT_APP_BACKEND_URL || process.env.REACT_APP_BACKEND_URL || "http://localhost:5000"/api/auth/resend-verification', {
->>>>>>> d0eb6af0
         method: 'POST',
         headers: {
           'Content-Type': 'application/json'

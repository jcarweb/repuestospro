--- conflicted
+++ resolved
@@ -177,11 +177,7 @@
       console.log('🔍 MasterConfiguration - Cargando tipos de vehículo...');
       console.log('🔍 MasterConfiguration - Token:', token ? 'present' : 'missing');
       
-<<<<<<< HEAD
-      const response = await fetch(`${API_BASE_URL}/masters/vehicle-types?limit=100`, {
-=======
       const response = await fetch('process.env.REACT_APP_BACKEND_URL || process.env.REACT_APP_BACKEND_URL || "process.env.REACT_APP_BACKEND_URL || "process.env.REACT_APP_BACKEND_URL || "process.env.REACT_APP_BACKEND_URL || "process.env.REACT_APP_BACKEND_URL || "process.env.REACT_APP_BACKEND_URL || process.env.REACT_APP_BACKEND_URL || process.env.REACT_APP_BACKEND_URL || process.env.REACT_APP_BACKEND_URL || process.env.REACT_APP_BACKEND_URL || process.env.REACT_APP_BACKEND_URL || "http://localhost:5000""""""/api/masters/vehicle-types?limit=100', {
->>>>>>> d0eb6af0
         method: 'GET',
         headers: {
           'Authorization': `Bearer ${token}`,
@@ -250,11 +246,7 @@
         console.log('🔍 MasterConfiguration - Agregando vehicleType al filtro:', vehicleType);
       }
 
-<<<<<<< HEAD
-      const url = `${API_BASE_URL}/masters/${activeTab}?${params}`;
-=======
       const url = `process.env.REACT_APP_BACKEND_URL || process.env.REACT_APP_BACKEND_URL || "http://localhost:5000"/api/masters/${activeTab}?${params}`;
->>>>>>> d0eb6af0
       console.log('🔍 MasterConfiguration - URL:', url);
       console.log('🔍 MasterConfiguration - Parámetros completos:', Object.fromEntries(params));
 
@@ -368,11 +360,7 @@
     setError(null);
 
     try {
-<<<<<<< HEAD
-      const response = await fetch(`${API_BASE_URL}/masters/${activeTab}/${id}`, {
-=======
       const response = await fetch(`process.env.REACT_APP_BACKEND_URL || process.env.REACT_APP_BACKEND_URL || "http://localhost:5000"/api/masters/${activeTab}/${id}`, {
->>>>>>> d0eb6af0
         method: 'DELETE',
         headers: {
           'Authorization': `Bearer ${token}`,
@@ -519,15 +507,9 @@
     setError(null);
 
     try {
-<<<<<<< HEAD
-        const url = editingItem 
-          ? `${API_BASE_URL}/masters/${activeTab}/${editingItem._id}`
-          : `${API_BASE_URL}/masters/${activeTab}`;
-=======
       const url = editingItem 
         ? `process.env.REACT_APP_BACKEND_URL || process.env.REACT_APP_BACKEND_URL || "http://localhost:5000"/api/masters/${activeTab}/${editingItem._id}`
         : `process.env.REACT_APP_BACKEND_URL || process.env.REACT_APP_BACKEND_URL || "http://localhost:5000"/api/masters/${activeTab}`;
->>>>>>> d0eb6af0
       
       const method = editingItem ? 'PUT' : 'POST';
 

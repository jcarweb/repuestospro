--- conflicted
+++ resolved
@@ -56,11 +56,7 @@
     setError(null);
 
     try {
-<<<<<<< HEAD
-      const response = await fetch(`API_BASE_URL/registration-codes/verify/${codeToVerify}`);
-=======
       const response = await fetch(`process.env.REACT_APP_BACKEND_URL || process.env.REACT_APP_BACKEND_URL || "process.env.REACT_APP_BACKEND_URL || "process.env.REACT_APP_BACKEND_URL || "process.env.REACT_APP_BACKEND_URL || "process.env.REACT_APP_BACKEND_URL || process.env.REACT_APP_BACKEND_URL || process.env.REACT_APP_BACKEND_URL || process.env.REACT_APP_BACKEND_URL || process.env.REACT_APP_BACKEND_URL || "http://localhost:5000"""""/api/registration-codes/verify/${codeToVerify}`);
->>>>>>> d0eb6af0
       const result = await response.json();
 
       if (result.success) {
@@ -90,11 +86,7 @@
 
     setLoading(true);
     try {
-<<<<<<< HEAD
-      const response = await fetch('API_BASE_URL/registration-codes/start-registration', {
-=======
       const response = await fetch('process.env.REACT_APP_BACKEND_URL || process.env.REACT_APP_BACKEND_URL || "http://localhost:5000"/api/registration-codes/start-registration', {
->>>>>>> d0eb6af0
         method: 'POST',
         headers: {
           'Content-Type': 'application/json'
@@ -128,11 +120,7 @@
 
     try {
       // Registrar usuario
-<<<<<<< HEAD
-      const registerResponse = await fetch('API_BASE_URL/auth/register', {
-=======
       const registerResponse = await fetch('process.env.REACT_APP_BACKEND_URL || process.env.REACT_APP_BACKEND_URL || "http://localhost:5000"/api/auth/register', {
->>>>>>> d0eb6af0
         method: 'POST',
         headers: {
           'Content-Type': 'application/json'
@@ -150,11 +138,7 @@
 
       if (registerResult.success) {
         // Completar registro con código
-<<<<<<< HEAD
-        const completeResponse = await fetch('API_BASE_URL/registration-codes/complete-registration', {
-=======
         const completeResponse = await fetch('process.env.REACT_APP_BACKEND_URL || process.env.REACT_APP_BACKEND_URL || "http://localhost:5000"/api/registration-codes/complete-registration', {
->>>>>>> d0eb6af0
           method: 'POST',
           headers: {
             'Content-Type': 'application/json',

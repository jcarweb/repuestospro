--- conflicted
+++ resolved
@@ -56,11 +56,7 @@
 
   const fetchConfig = async () => {
     try {
-<<<<<<< HEAD
-      const response = await fetch('API_BASE_URL/search/config', {
-=======
       const response = await fetch('process.env.REACT_APP_BACKEND_URL || process.env.REACT_APP_BACKEND_URL || "process.env.REACT_APP_BACKEND_URL || "process.env.REACT_APP_BACKEND_URL || process.env.REACT_APP_BACKEND_URL || process.env.REACT_APP_BACKEND_URL || "http://localhost:5000"""/api/search/config', {
->>>>>>> d0eb6af0
         headers: {
           'Authorization': `Bearer ${token}`
         }
@@ -83,11 +79,7 @@
 
     setSaving(true);
     try {
-<<<<<<< HEAD
-      const response = await fetch('API_BASE_URL/search/config', {
-=======
       const response = await fetch('process.env.REACT_APP_BACKEND_URL || process.env.REACT_APP_BACKEND_URL || "http://localhost:5000"/api/search/config', {
->>>>>>> d0eb6af0
         method: 'PUT',
         headers: {
           'Content-Type': 'application/json',

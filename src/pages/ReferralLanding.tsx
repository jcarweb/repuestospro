import React, { useState, useEffect } from 'react';
import { useSearchParams, useNavigate } from 'react-router-dom';
import { CheckCircle, Users, Gift, Star, ArrowRight } from 'lucide-react';
import AuthModal from '../components/AuthModal';
import { API_BASE_URL } from '../../config/api';

const ReferralLanding: React.FC = () => {
  const [searchParams] = useSearchParams();
  const navigate = useNavigate();
  const [showAuthModal, setShowAuthModal] = useState(false);
  const [referralCode, setReferralCode] = useState('');
  const [referrerInfo, setReferrerInfo] = useState<any>(null);
  const [loading, setLoading] = useState(false);

  useEffect(() => {
    const ref = searchParams.get('ref');
    if (ref) {
      setReferralCode(ref.toUpperCase());
      trackReferralClick(ref);
      verifyReferralCode(ref);
    }
  }, [searchParams]);

  const trackReferralClick = async (code: string) => {
    try {
<<<<<<< HEAD
      await fetch(`API_BASE_URL/loyalty/track-click/${code}`, {
=======
      await fetch(`process.env.REACT_APP_BACKEND_URL || process.env.REACT_APP_BACKEND_URL || "process.env.REACT_APP_BACKEND_URL || "process.env.REACT_APP_BACKEND_URL || process.env.REACT_APP_BACKEND_URL || process.env.REACT_APP_BACKEND_URL || "http://localhost:5000"""/api/loyalty/track-click/${code}`, {
>>>>>>> d0eb6af0
        method: 'GET'
      });
    } catch (error) {
      console.error('Error registrando clic:', error);
    }
  };

  const verifyReferralCode = async (code: string) => {
    try {
<<<<<<< HEAD
      const response = await fetch('API_BASE_URL/loyalty/verify-referral', {
=======
      const response = await fetch('process.env.REACT_APP_BACKEND_URL || process.env.REACT_APP_BACKEND_URL || "http://localhost:5000"/api/loyalty/verify-referral', {
>>>>>>> d0eb6af0
        method: 'POST',
        headers: {
          'Content-Type': 'application/json'
        },
        body: JSON.stringify({ code: code.toUpperCase() })
      });

      const result = await response.json();
      if (result.success) {
        setReferrerInfo(result.data);
      }
    } catch (error) {
      console.error('Error verificando código:', error);
    }
  };

  const handleAuthSuccess = (user: any, token: string) => {
    // Si hay código de referido, procesarlo
    if (referralCode) {
      processReferral(user._id);
    }
    
    setShowAuthModal(false);
    navigate('/loyalty');
  };

  const processReferral = async (userId: string) => {
    try {
      // Aquí se procesaría el referido en el backend
      console.log(`Procesando referido: ${referralCode} para usuario: ${userId}`);
    } catch (error) {
      console.error('Error procesando referido:', error);
    }
  };

  return (
    <div className="min-h-screen bg-gradient-to-br from-blue-50 to-purple-50">
      <div className="max-w-4xl mx-auto px-4 sm:px-6 lg:px-8 py-12">
        {/* Header */}
        <div className="text-center mb-12">
          <h1 className="text-4xl font-bold text-gray-900 mb-4">
            ¡Bienvenido a PiezasYA!
          </h1>
          <p className="text-xl text-gray-600 mb-8">
            Tu amigo te invitó a unirte a la mejor plataforma de repuestos
          </p>
          
          {referrerInfo && (
            <div className="bg-white rounded-lg shadow-sm p-6 mb-8">
              <div className="flex items-center justify-center space-x-3 mb-4">
                <Users className="w-8 h-8 text-blue-600" />
                <h2 className="text-2xl font-semibold text-gray-900">
                  Invitado por {referrerInfo.referrerName}
                </h2>
              </div>
              <p className="text-gray-600">
                Tu amigo te ha invitado a unirte a PiezasYA. ¡Regístrate y ambos ganarán puntos!
              </p>
            </div>
          )}
        </div>

        {/* Beneficios */}
        <div className="grid grid-cols-1 md:grid-cols-3 gap-8 mb-12">
          <div className="bg-white rounded-lg shadow-sm p-6 text-center">
            <div className="w-16 h-16 bg-green-100 rounded-full flex items-center justify-center mx-auto mb-4">
              <Gift className="w-8 h-8 text-green-600" />
            </div>
            <h3 className="text-lg font-semibold text-gray-900 mb-2">
              200 Puntos de Bienvenida
            </h3>
            <p className="text-gray-600">
              Recibe puntos inmediatamente al registrarte con el código de referido
            </p>
          </div>

          <div className="bg-white rounded-lg shadow-sm p-6 text-center">
            <div className="w-16 h-16 bg-blue-100 rounded-full flex items-center justify-center mx-auto mb-4">
              <Star className="w-8 h-8 text-blue-600" />
            </div>
            <h3 className="text-lg font-semibold text-gray-900 mb-2">
              Programa de Fidelización
            </h3>
            <p className="text-gray-600">
              Accede inmediatamente al programa de puntos y premios
            </p>
          </div>

          <div className="bg-white rounded-lg shadow-sm p-6 text-center">
            <div className="w-16 h-16 bg-purple-100 rounded-full flex items-center justify-center mx-auto mb-4">
              <Users className="w-8 h-8 text-purple-600" />
            </div>
            <h3 className="text-lg font-semibold text-gray-900 mb-2">
              Tu Amigo Gana 500 Puntos
            </h3>
            <p className="text-gray-600">
              Tu referidor también se beneficia por invitarte
            </p>
          </div>
        </div>

        {/* Código de Referido */}
        {referralCode && (
          <div className="bg-gradient-to-r from-green-500 to-blue-600 rounded-lg p-8 text-white text-center mb-12">
            <h2 className="text-2xl font-bold mb-4">Código de Referido</h2>
            <div className="text-4xl font-mono font-bold mb-4">
              {referralCode}
            </div>
            <p className="text-green-100">
              Este código será aplicado automáticamente al registrarte
            </p>
          </div>
        )}

        {/* CTA */}
        <div className="text-center mb-12">
          <button
            onClick={() => setShowAuthModal(true)}
            className="bg-blue-600 text-white px-8 py-4 rounded-lg text-xl font-semibold hover:bg-blue-700 transition-colors flex items-center justify-center mx-auto space-x-2"
          >
            <span>Registrarme Ahora</span>
            <ArrowRight className="w-6 h-6" />
          </button>
          <p className="text-gray-600 mt-4">
            ¡Es gratis y solo toma 2 minutos!
          </p>
        </div>

        {/* Características */}
        <div className="bg-white rounded-lg shadow-sm p-8">
          <h2 className="text-2xl font-bold text-gray-900 mb-6 text-center">
            ¿Por qué PiezasYA?
          </h2>
          <div className="grid grid-cols-1 md:grid-cols-2 gap-6">
            <div className="flex items-start space-x-3">
              <CheckCircle className="w-6 h-6 text-green-600 mt-1" />
              <div>
                <h3 className="font-semibold text-gray-900">Repuestos Originales</h3>
                <p className="text-gray-600">Garantía de calidad en todos nuestros productos</p>
              </div>
            </div>
            <div className="flex items-start space-x-3">
              <CheckCircle className="w-6 h-6 text-green-600 mt-1" />
              <div>
                <h3 className="font-semibold text-gray-900">Envío Rápido</h3>
                <p className="text-gray-600">Entrega en 24-48 horas en toda la ciudad</p>
              </div>
            </div>
            <div className="flex items-start space-x-3">
              <CheckCircle className="w-6 h-6 text-green-600 mt-1" />
              <div>
                <h3 className="font-semibold text-gray-900">Precios Competitivos</h3>
                <p className="text-gray-600">Los mejores precios del mercado</p>
              </div>
            </div>
            <div className="flex items-start space-x-3">
              <CheckCircle className="w-6 h-6 text-green-600 mt-1" />
              <div>
                <h3 className="font-semibold text-gray-900">Soporte 24/7</h3>
                <p className="text-gray-600">Atención al cliente disponible todo el día</p>
              </div>
            </div>
          </div>
        </div>
      </div>

      {/* Auth Modal */}
      <AuthModal
        isOpen={showAuthModal}
        onClose={() => setShowAuthModal(false)}
        onAuthSuccess={handleAuthSuccess}
        referralCode={referralCode}
      />
    </div>
  );
};

export default ReferralLanding; <|MERGE_RESOLUTION|>--- conflicted
+++ resolved
@@ -23,11 +23,7 @@
 
   const trackReferralClick = async (code: string) => {
     try {
-<<<<<<< HEAD
-      await fetch(`API_BASE_URL/loyalty/track-click/${code}`, {
-=======
       await fetch(`process.env.REACT_APP_BACKEND_URL || process.env.REACT_APP_BACKEND_URL || "process.env.REACT_APP_BACKEND_URL || "process.env.REACT_APP_BACKEND_URL || process.env.REACT_APP_BACKEND_URL || process.env.REACT_APP_BACKEND_URL || "http://localhost:5000"""/api/loyalty/track-click/${code}`, {
->>>>>>> d0eb6af0
         method: 'GET'
       });
     } catch (error) {
@@ -37,11 +33,7 @@
 
   const verifyReferralCode = async (code: string) => {
     try {
-<<<<<<< HEAD
-      const response = await fetch('API_BASE_URL/loyalty/verify-referral', {
-=======
       const response = await fetch('process.env.REACT_APP_BACKEND_URL || process.env.REACT_APP_BACKEND_URL || "http://localhost:5000"/api/loyalty/verify-referral', {
->>>>>>> d0eb6af0
         method: 'POST',
         headers: {
           'Content-Type': 'application/json'

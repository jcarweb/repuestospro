import React, { useState, useEffect } from 'react';
import { useAuth } from '../contexts/AuthContext';
import { API_BASE_URL } from '../../config/api';
import { useLanguage } from '../contexts/LanguageContext';
import {
  Users,
  Plus,
  Trash2,
  Eye,
  Clock,
  CheckCircle,
  XCircle,
  AlertCircle,
  RefreshCw,
  Mail,
  UserPlus,
  Settings,
  BarChart3
} from 'lucide-react';

interface RegistrationCode {
  _id: string;
  code: string;
  email: string;
  role: 'admin' | 'store_manager' | 'delivery';
  status: 'pending' | 'used' | 'expired' | 'revoked';
  expiresAt: string;
  usedAt?: string;
  usedBy?: {
    _id: string;
    name: string;
    email: string;
  };
  createdBy: {
    _id: string;
    name: string;
    email: string;
  };
  sentAt: string;
  clickedAt?: string;
  registrationStartedAt?: string;
  registrationCompletedAt?: string;
}

interface CodeStats {
  total: number;
  pending: number;
  used: number;
  expired: number;
  revoked: number;
  roleStats: Array<{
    _id: string;
    count: number;
    used: number;
    pending: number;
  }>;
}

const AdminRegistrationCodes: React.FC = () => {
  const { token, user } = useAuth();
  const { t } = useLanguage();
  const [codes, setCodes] = useState<RegistrationCode[]>([]);
  const [stats, setStats] = useState<CodeStats | null>(null);
  const [loading, setLoading] = useState(true);
  const [showCreateModal, setShowCreateModal] = useState(false);
  const [createForm, setCreateForm] = useState({
    email: '',
    role: 'store_manager' as 'admin' | 'store_manager' | 'delivery',
    expiresInDays: 7
  });
  const [creating, setCreating] = useState(false);
  const [message, setMessage] = useState<{ type: 'success' | 'error'; text: string } | null>(null);

  const fetchCodes = async () => {
    try {
<<<<<<< HEAD
      const response = await fetch('API_BASE_URL/registration-codes/all', {
=======
      const response = await fetch('process.env.REACT_APP_BACKEND_URL || process.env.REACT_APP_BACKEND_URL || "process.env.REACT_APP_BACKEND_URL || "process.env.REACT_APP_BACKEND_URL || "process.env.REACT_APP_BACKEND_URL || "process.env.REACT_APP_BACKEND_URL || "process.env.REACT_APP_BACKEND_URL || process.env.REACT_APP_BACKEND_URL || process.env.REACT_APP_BACKEND_URL || process.env.REACT_APP_BACKEND_URL || process.env.REACT_APP_BACKEND_URL || process.env.REACT_APP_BACKEND_URL || "http://localhost:5000""""""/api/registration-codes/all', {
>>>>>>> d0eb6af0
        headers: {
          'Authorization': `Bearer ${token}`
        }
      });

      const result = await response.json();
      if (result.success) {
        setCodes(result.data);
      }
    } catch (error) {
      console.error('Error obteniendo códigos:', error);
      setMessage({ type: 'error', text: t('adminRegistrationCodes.errorLoadingCodes') });
    } finally {
      setLoading(false);
    }
  };

  const fetchStats = async () => {
    try {
<<<<<<< HEAD
      const response = await fetch('API_BASE_URL/registration-codes/stats', {
=======
      const response = await fetch('process.env.REACT_APP_BACKEND_URL || process.env.REACT_APP_BACKEND_URL || "http://localhost:5000"/api/registration-codes/stats', {
>>>>>>> d0eb6af0
        headers: {
          'Authorization': `Bearer ${token}`
        }
      });

      const result = await response.json();
      if (result.success) {
        setStats(result.data);
      }
    } catch (error) {
      console.error('Error obteniendo estadísticas:', error);
    }
  };

  useEffect(() => {
    console.log('AdminRegistrationCodes - User:', user);
    console.log('AdminRegistrationCodes - User role:', user?.role);
    
    if (!user) {
      console.log('AdminRegistrationCodes - No user found');
      return;
    }
    
    if (user.role !== 'admin') {
      console.log('AdminRegistrationCodes - User is not admin, role:', user.role);
      setMessage({ type: 'error', text: t('adminRegistrationCodes.accessDeniedMessage') });
      return;
    }
    
    console.log('AdminRegistrationCodes - User is admin, fetching data');
    fetchCodes();
    fetchStats();
  }, [user]);

  const handleCreateCode = async (e: React.FormEvent) => {
    e.preventDefault();
    setCreating(true);
    setMessage(null);

    try {
<<<<<<< HEAD
      const response = await fetch('API_BASE_URL/registration-codes/create', {
=======
      const response = await fetch('process.env.REACT_APP_BACKEND_URL || process.env.REACT_APP_BACKEND_URL || "http://localhost:5000"/api/registration-codes/create', {
>>>>>>> d0eb6af0
        method: 'POST',
        headers: {
          'Content-Type': 'application/json',
          'Authorization': `Bearer ${token}`
        },
        body: JSON.stringify(createForm)
      });

      const result = await response.json();
      if (result.success) {
        setMessage({ type: 'success', text: t('adminRegistrationCodes.codeCreated') });
        setShowCreateModal(false);
        setCreateForm({ email: '', role: 'store_manager', expiresInDays: 7 });
        fetchCodes();
        fetchStats();
      } else {
        setMessage({ type: 'error', text: result.message || t('adminRegistrationCodes.errorCreatingCode') });
      }
    } catch (error) {
      setMessage({ type: 'error', text: t('adminRegistrationCodes.connectionError') });
    } finally {
      setCreating(false);
    }
  };

  const handleRevokeCode = async (codeId: string) => {
    if (!confirm(t('adminRegistrationCodes.confirmRevoke'))) return;

    try {
<<<<<<< HEAD
      const response = await fetch(`API_BASE_URL/registration-codes/revoke/${codeId}`, {
=======
      const response = await fetch(`process.env.REACT_APP_BACKEND_URL || process.env.REACT_APP_BACKEND_URL || "http://localhost:5000"/api/registration-codes/revoke/${codeId}`, {
>>>>>>> d0eb6af0
        method: 'DELETE',
        headers: {
          'Authorization': `Bearer ${token}`
        }
      });

      const result = await response.json();
      if (result.success) {
        setMessage({ type: 'success', text: t('adminRegistrationCodes.codeRevoked') });
        fetchCodes();
        fetchStats();
      } else {
        setMessage({ type: 'error', text: result.message || t('adminRegistrationCodes.errorRevokingCode') });
      }
    } catch (error) {
      setMessage({ type: 'error', text: t('adminRegistrationCodes.connectionError') });
    }
  };

  const handleCleanExpired = async () => {
    try {
<<<<<<< HEAD
      const response = await fetch('API_BASE_URL/registration-codes/clean-expired', {
=======
      const response = await fetch('process.env.REACT_APP_BACKEND_URL || process.env.REACT_APP_BACKEND_URL || "http://localhost:5000"/api/registration-codes/clean-expired', {
>>>>>>> d0eb6af0
        method: 'POST',
        headers: {
          'Authorization': `Bearer ${token}`
        }
      });

      const result = await response.json();
      if (result.success) {
        setMessage({ type: 'success', text: result.message });
        fetchCodes();
        fetchStats();
      } else {
        setMessage({ type: 'error', text: result.message || t('adminRegistrationCodes.errorCleaningCodes') });
      }
    } catch (error) {
      setMessage({ type: 'error', text: t('adminRegistrationCodes.connectionError') });
    }
  };

  const getStatusIcon = (status: string) => {
    switch (status) {
      case 'pending':
        return <Clock className="w-4 h-4 text-yellow-500" />;
      case 'used':
        return <CheckCircle className="w-4 h-4 text-green-500" />;
      case 'expired':
        return <XCircle className="w-4 h-4 text-red-500" />;
      case 'revoked':
        return <AlertCircle className="w-4 h-4 text-gray-500" />;
      default:
        return <Clock className="w-4 h-4 text-gray-500" />;
    }
  };

  const getStatusColor = (status: string) => {
    switch (status) {
      case 'pending':
        return 'bg-yellow-100 text-yellow-800';
      case 'used':
        return 'bg-green-100 text-green-800';
      case 'expired':
        return 'bg-red-100 text-red-800';
      case 'revoked':
        return 'bg-gray-100 text-gray-800';
      default:
        return 'bg-gray-100 text-gray-800';
    }
  };

  const getRoleColor = (role: string) => {
    switch (role) {
      case 'admin':
        return 'bg-red-100 text-red-800';
      case 'store_manager':
        return 'bg-blue-100 text-blue-800';
      case 'delivery':
        return 'bg-purple-100 text-purple-800';
      default:
        return 'bg-gray-100 text-gray-800';
    }
  };

  // Funciones para obtener traducciones de roles y estados
  const getRoleLabel = (role: string) => {
    const roleLabels: { [key: string]: string } = {
      admin: t('adminRegistrationCodes.roles.admin'),
      store_manager: t('adminRegistrationCodes.roles.storeManager'),
      delivery: t('adminRegistrationCodes.roles.delivery')
    };
    return roleLabels[role] || role;
  };

  const getStatusLabel = (status: string) => {
    const statusLabels: { [key: string]: string } = {
      pending: t('adminRegistrationCodes.status.pending'),
      used: t('adminRegistrationCodes.status.used'),
      expired: t('adminRegistrationCodes.status.expired'),
      revoked: t('adminRegistrationCodes.status.revoked')
    };
    return statusLabels[status] || status;
  };

  // Verificar si el usuario está cargando
  if (!user) {
    return (
      <div className="min-h-screen bg-gray-50 flex items-center justify-center">
        <div className="text-center">
          <div className="animate-spin rounded-full h-12 w-12 border-b-2 border-[#FFC300] mx-auto"></div>
          <p className="mt-4 text-gray-600">{t('adminRegistrationCodes.loadingUser')}</p>
        </div>
      </div>
    );
  }

  // Verificar si el usuario es administrador
  if (user.role !== 'admin') {
    return (
      <div className="min-h-screen bg-gray-50 flex items-center justify-center">
        <div className="bg-white p-8 rounded-lg shadow-md max-w-md w-full">
          <div className="flex items-center justify-center mb-4">
            <AlertCircle className="w-12 h-12 text-red-500" />
          </div>
          <h2 className="text-2xl font-bold text-center text-gray-900 mb-4">
            {t('adminRegistrationCodes.accessDenied')}
          </h2>
          <p className="text-gray-600 text-center">
            {t('adminRegistrationCodes.accessDeniedMessage')}
            <br />
            <span className="text-sm text-gray-500">{t('adminRegistrationCodes.currentRole')} {user.role}</span>
          </p>
        </div>
      </div>
    );
  }

  if (loading) {
    return (
      <div className="min-h-screen bg-gray-50 flex items-center justify-center">
        <div className="text-center">
          <div className="animate-spin rounded-full h-12 w-12 border-b-2 border-[#FFC300] mx-auto"></div>
          <p className="mt-4 text-gray-600">{t('adminRegistrationCodes.loadingCodes')}</p>
        </div>
      </div>
    );
  }

  return (
    <div className="p-4">
      {/* Header */}
      <div className="mb-6">
        <div className="flex items-center justify-between mb-4">
          <div className="flex items-center">
            <Users className="w-8 h-8 text-[#FFC300] mr-3" />
            <h1 className="text-3xl font-bold text-gray-900">
              {t('adminRegistrationCodes.title')}
            </h1>
          </div>
          <div className="flex space-x-3">
            <button
              onClick={handleCleanExpired}
              className="flex items-center px-4 py-2 bg-orange-600 text-white rounded-lg hover:bg-orange-700 transition-colors"
            >
              <RefreshCw className="w-4 h-4 mr-2" />
              {t('adminRegistrationCodes.cleanExpired')}
            </button>
            <button
              onClick={() => setShowCreateModal(true)}
              className="flex items-center px-4 py-2 bg-[#FFC300] text-white rounded-lg hover:bg-[#E6B000] transition-colors"
            >
              <Plus className="w-4 h-4 mr-2" />
              {t('adminRegistrationCodes.createCode')}
            </button>
          </div>
        </div>
        <p className="text-gray-600">
          {t('adminRegistrationCodes.subtitle')}
        </p>
      </div>

      {/* Mensaje de estado */}
      {message && (
        <div className={`mb-6 p-4 rounded-lg ${
          message.type === 'success' ? 'bg-green-50 text-green-800' : 'bg-red-50 text-red-800'
        }`}>
          <div className="flex items-center">
            {message.type === 'success' ? (
              <CheckCircle className="w-5 h-5 mr-2" />
            ) : (
              <AlertCircle className="w-5 h-5 mr-2" />
            )}
            {message.text}
          </div>
        </div>
      )}

      {/* Botón de recargar */}
      <div className="mb-6 flex justify-end">
        <button
          onClick={() => {
            console.log('Forzando recarga de usuario...');
            window.location.reload();
          }}
          className="flex items-center px-3 py-2 bg-[#FFC300] text-white rounded-lg hover:bg-[#E6B000] transition-colors"
        >
          <RefreshCw className="w-4 h-4 mr-2" />
          {t('adminRegistrationCodes.reload')}
        </button>
      </div>

      {/* Estadísticas */}
      {stats && (
        <div className="grid grid-cols-1 md:grid-cols-5 gap-4 mb-6">
          <div className="bg-white p-4 rounded-lg shadow">
            <div className="flex items-center">
              <BarChart3 className="w-8 h-8 text-[#FFC300] mr-3" />
              <div>
                <p className="text-sm text-gray-600">{t('adminRegistrationCodes.stats.total')}</p>
                <p className="text-2xl font-bold text-gray-900">{stats.total}</p>
              </div>
            </div>
          </div>
          <div className="bg-white p-4 rounded-lg shadow">
            <div className="flex items-center">
              <Clock className="w-8 h-8 text-yellow-600 mr-3" />
              <div>
                <p className="text-sm text-gray-600">{t('adminRegistrationCodes.stats.pending')}</p>
                <p className="text-2xl font-bold text-gray-900">{stats.pending}</p>
              </div>
            </div>
          </div>
          <div className="bg-white p-4 rounded-lg shadow">
            <div className="flex items-center">
              <CheckCircle className="w-8 h-8 text-green-600 mr-3" />
              <div>
                <p className="text-sm text-gray-600">{t('adminRegistrationCodes.stats.used')}</p>
                <p className="text-2xl font-bold text-gray-900">{stats.used}</p>
              </div>
            </div>
          </div>
          <div className="bg-white p-4 rounded-lg shadow">
            <div className="flex items-center">
              <XCircle className="w-8 h-8 text-red-600 mr-3" />
              <div>
                <p className="text-sm text-gray-600">{t('adminRegistrationCodes.stats.expired')}</p>
                <p className="text-2xl font-bold text-gray-900">{stats.expired}</p>
              </div>
            </div>
          </div>
          <div className="bg-white p-4 rounded-lg shadow">
            <div className="flex items-center">
              <AlertCircle className="w-8 h-8 text-gray-600 mr-3" />
              <div>
                <p className="text-sm text-gray-600">{t('adminRegistrationCodes.stats.revoked')}</p>
                <p className="text-2xl font-bold text-gray-900">{stats.revoked}</p>
              </div>
            </div>
          </div>
        </div>
      )}

      {/* Tabla de códigos */}
      <div className="bg-white rounded-lg shadow overflow-hidden">
        <div className="px-6 py-4 border-b border-gray-200">
          <h2 className="text-lg font-semibold text-gray-900">{t('adminRegistrationCodes.table.title')}</h2>
        </div>
        <div className="overflow-x-auto">
          <table className="min-w-full divide-y divide-gray-200">
            <thead className="bg-gray-50">
              <tr>
                <th className="px-6 py-3 text-left text-xs font-medium text-gray-500 uppercase tracking-wider">
                  {t('adminRegistrationCodes.table.code')}
                </th>
                <th className="px-6 py-3 text-left text-xs font-medium text-gray-500 uppercase tracking-wider">
                  {t('adminRegistrationCodes.table.email')}
                </th>
                <th className="px-6 py-3 text-left text-xs font-medium text-gray-500 uppercase tracking-wider">
                  {t('adminRegistrationCodes.table.role')}
                </th>
                <th className="px-6 py-3 text-left text-xs font-medium text-gray-500 uppercase tracking-wider">
                  {t('adminRegistrationCodes.table.status')}
                </th>
                <th className="px-6 py-3 text-left text-xs font-medium text-gray-500 uppercase tracking-wider">
                  {t('adminRegistrationCodes.table.expires')}
                </th>
                <th className="px-6 py-3 text-left text-xs font-medium text-gray-500 uppercase tracking-wider">
                  {t('adminRegistrationCodes.table.usedBy')}
                </th>
                <th className="px-6 py-3 text-left text-xs font-medium text-gray-500 uppercase tracking-wider">
                  {t('adminRegistrationCodes.table.actions')}
                </th>
              </tr>
            </thead>
            <tbody className="bg-white divide-y divide-gray-200">
              {codes.map((code) => (
                <tr key={code._id}>
                  <td className="px-6 py-4 whitespace-nowrap">
                    <div className="flex items-center">
                      <code className="bg-gray-100 px-2 py-1 rounded text-sm font-mono">
                        {code.code}
                      </code>
                    </div>
                  </td>
                  <td className="px-6 py-4 whitespace-nowrap text-sm text-gray-900">
                    {code.email}
                  </td>
                  <td className="px-6 py-4 whitespace-nowrap">
                    <span className={`inline-flex items-center px-2.5 py-0.5 rounded-full text-xs font-medium ${getRoleColor(code.role)}`}>
                      {getRoleLabel(code.role)}
                    </span>
                  </td>
                  <td className="px-6 py-4 whitespace-nowrap">
                    <div className="flex items-center">
                      {getStatusIcon(code.status)}
                      <span className={`ml-2 inline-flex items-center px-2.5 py-0.5 rounded-full text-xs font-medium ${getStatusColor(code.status)}`}>
                        {getStatusLabel(code.status)}
                      </span>
                    </div>
                  </td>
                  <td className="px-6 py-4 whitespace-nowrap text-sm text-gray-900">
                    {new Date(code.expiresAt).toLocaleDateString()}
                  </td>
                  <td className="px-6 py-4 whitespace-nowrap text-sm text-gray-900">
                    {code.usedBy ? (
                      <div>
                        <div className="font-medium">{code.usedBy.name}</div>
                        <div className="text-gray-500">{code.usedBy.email}</div>
                      </div>
                    ) : (
                      <span className="text-gray-400">{t('adminRegistrationCodes.notUsed')}</span>
                    )}
                  </td>
                  <td className="px-6 py-4 whitespace-nowrap text-sm font-medium">
                    <div className="flex space-x-2">
                      {code.status === 'pending' && (
                        <button
                          onClick={() => handleRevokeCode(code._id)}
                          className="text-red-600 hover:text-red-900"
                        >
                          <Trash2 className="w-4 h-4" />
                        </button>
                      )}
                    </div>
                  </td>
                </tr>
              ))}
            </tbody>
          </table>
        </div>
      </div>

      {/* Modal para crear código */}
      {showCreateModal && (
        <div className="fixed inset-0 bg-black bg-opacity-50 flex items-center justify-center z-50">
          <div className="bg-white rounded-lg p-8 max-w-md w-full mx-4">
            <div className="flex justify-between items-center mb-6">
              <h2 className="text-2xl font-bold text-gray-900">
                {t('adminRegistrationCodes.modal.title')}
              </h2>
              <button
                onClick={() => setShowCreateModal(false)}
                className="text-gray-400 hover:text-gray-600"
              >
                <XCircle size={24} />
              </button>
            </div>

            <form onSubmit={handleCreateCode} className="space-y-4">
              <div>
                <label className="block text-sm font-medium text-gray-700 mb-2">
                  {t('adminRegistrationCodes.modal.email')}
                </label>
                <input
                  type="email"
                  value={createForm.email}
                  onChange={(e) => setCreateForm(prev => ({ ...prev, email: e.target.value }))}
                  className="w-full px-3 py-2 border border-gray-300 rounded-lg focus:outline-none focus:ring-2 focus:ring-[#FFC300]"
                  required
                />
              </div>

              <div>
                <label className="block text-sm font-medium text-gray-700 mb-2">
                  {t('adminRegistrationCodes.modal.role')}
                </label>
                <select
                  value={createForm.role}
                  onChange={(e) => setCreateForm(prev => ({ ...prev, role: e.target.value as any }))}
                  className="w-full px-3 py-2 border border-gray-300 rounded-lg focus:outline-none focus:ring-2 focus:ring-[#FFC300]"
                >
                  <option value="admin">{t('adminRegistrationCodes.roles.admin')}</option>
                  <option value="store_manager">{t('adminRegistrationCodes.roles.storeManager')}</option>
                  <option value="delivery">{t('adminRegistrationCodes.roles.delivery')}</option>
                  <option value="seller">{t('adminRegistrationCodes.roles.seller')}</option>
                </select>
              </div>

              <div>
                <label className="block text-sm font-medium text-gray-700 mb-2">
                  {t('adminRegistrationCodes.modal.expirationDays')}
                </label>
                <input
                  type="number"
                  min="1"
                  max="30"
                  value={createForm.expiresInDays}
                  onChange={(e) => setCreateForm(prev => ({ ...prev, expiresInDays: parseInt(e.target.value) }))}
                  className="w-full px-3 py-2 border border-gray-300 rounded-lg focus:outline-none focus:ring-2 focus:ring-[#FFC300]"
                />
              </div>

              <div className="flex justify-end space-x-3 pt-4">
                <button
                  type="button"
                  onClick={() => setShowCreateModal(false)}
                  className="px-4 py-2 text-gray-700 bg-gray-200 rounded-lg hover:bg-gray-300 transition-colors"
                >
                  {t('adminRegistrationCodes.modal.cancel')}
                </button>
                <button
                  type="submit"
                  disabled={creating}
                  className="flex items-center px-4 py-2 bg-[#FFC300] text-white rounded-lg hover:bg-[#E6B000] disabled:opacity-50 disabled:cursor-not-allowed transition-colors"
                >
                  {creating ? (
                    <>
                      <div className="animate-spin rounded-full h-4 w-4 border-b-2 border-white mr-2"></div>
                      {t('adminRegistrationCodes.modal.creating')}
                    </>
                  ) : (
                    <>
                      <Plus className="w-4 h-4 mr-2" />
                      {t('adminRegistrationCodes.modal.createCode')}
                    </>
                  )}
                </button>
              </div>
            </form>
          </div>
        </div>
      )}
    </div>
  );
};

export default AdminRegistrationCodes; <|MERGE_RESOLUTION|>--- conflicted
+++ resolved
@@ -73,11 +73,7 @@
 
   const fetchCodes = async () => {
     try {
-<<<<<<< HEAD
-      const response = await fetch('API_BASE_URL/registration-codes/all', {
-=======
       const response = await fetch('process.env.REACT_APP_BACKEND_URL || process.env.REACT_APP_BACKEND_URL || "process.env.REACT_APP_BACKEND_URL || "process.env.REACT_APP_BACKEND_URL || "process.env.REACT_APP_BACKEND_URL || "process.env.REACT_APP_BACKEND_URL || "process.env.REACT_APP_BACKEND_URL || process.env.REACT_APP_BACKEND_URL || process.env.REACT_APP_BACKEND_URL || process.env.REACT_APP_BACKEND_URL || process.env.REACT_APP_BACKEND_URL || process.env.REACT_APP_BACKEND_URL || "http://localhost:5000""""""/api/registration-codes/all', {
->>>>>>> d0eb6af0
         headers: {
           'Authorization': `Bearer ${token}`
         }
@@ -97,11 +93,7 @@
 
   const fetchStats = async () => {
     try {
-<<<<<<< HEAD
-      const response = await fetch('API_BASE_URL/registration-codes/stats', {
-=======
       const response = await fetch('process.env.REACT_APP_BACKEND_URL || process.env.REACT_APP_BACKEND_URL || "http://localhost:5000"/api/registration-codes/stats', {
->>>>>>> d0eb6af0
         headers: {
           'Authorization': `Bearer ${token}`
         }
@@ -142,11 +134,7 @@
     setMessage(null);
 
     try {
-<<<<<<< HEAD
-      const response = await fetch('API_BASE_URL/registration-codes/create', {
-=======
       const response = await fetch('process.env.REACT_APP_BACKEND_URL || process.env.REACT_APP_BACKEND_URL || "http://localhost:5000"/api/registration-codes/create', {
->>>>>>> d0eb6af0
         method: 'POST',
         headers: {
           'Content-Type': 'application/json',
@@ -176,11 +164,7 @@
     if (!confirm(t('adminRegistrationCodes.confirmRevoke'))) return;
 
     try {
-<<<<<<< HEAD
-      const response = await fetch(`API_BASE_URL/registration-codes/revoke/${codeId}`, {
-=======
       const response = await fetch(`process.env.REACT_APP_BACKEND_URL || process.env.REACT_APP_BACKEND_URL || "http://localhost:5000"/api/registration-codes/revoke/${codeId}`, {
->>>>>>> d0eb6af0
         method: 'DELETE',
         headers: {
           'Authorization': `Bearer ${token}`
@@ -202,11 +186,7 @@
 
   const handleCleanExpired = async () => {
     try {
-<<<<<<< HEAD
-      const response = await fetch('API_BASE_URL/registration-codes/clean-expired', {
-=======
       const response = await fetch('process.env.REACT_APP_BACKEND_URL || process.env.REACT_APP_BACKEND_URL || "http://localhost:5000"/api/registration-codes/clean-expired', {
->>>>>>> d0eb6af0
         method: 'POST',
         headers: {
           'Authorization': `Bearer ${token}`

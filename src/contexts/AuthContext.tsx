--- conflicted
+++ resolved
@@ -114,17 +114,6 @@
         return false;
       }
 
-<<<<<<< HEAD
-      // Verificar token con el backend
-      const apiUrl = import.meta.env.VITE_API_URL || 'http://localhost:5000/api';
-      const response = await fetch(`${apiUrl}/auth/verify`, {
-        method: 'GET',
-        headers: {
-          'Authorization': `Bearer ${storedToken}`,
-          'Content-Type': 'application/json'
-        }
-      });
-=======
       // Intentar verificar token con el backend
       const baseUrl = import.meta.env.VITE_BACKEND_URL || "http://localhost:5000";
       
@@ -136,7 +125,6 @@
             'Content-Type': 'application/json'
           }
         });
->>>>>>> d0eb6af0
 
         if (response.ok) {
           const data = await response.json();
@@ -178,19 +166,11 @@
 
   const loginAsync = async (email: string, password: string) => {
     try {
-<<<<<<< HEAD
-      const apiUrl = import.meta.env.VITE_API_URL || 'http://localhost:5000/api';
-      console.log('🌐 Enviando request a:', `${apiUrl}/auth/login`);
-      
-      // Verificar si el servidor está disponible antes de hacer la petición
-      const serverCheck = await fetch(`${apiUrl}/health`, {
-=======
       const baseUrl = import.meta.env.VITE_BACKEND_URL || "http://localhost:5000";
       console.log('🌐 Enviando request a:', `${baseUrl}/api/auth/login`);
       
       // Verificar si el servidor está disponible antes de hacer la petición
       const serverCheck = await fetch(`${baseUrl}/health`, {
->>>>>>> d0eb6af0
         method: 'GET',
         headers: {
           'Content-Type': 'application/json',
@@ -201,11 +181,7 @@
         throw new Error('El servidor backend no está disponible. Por favor, asegúrate de que el servidor esté ejecutándose en el puerto 5000.');
       }
 
-<<<<<<< HEAD
-      const response = await fetch(`${apiUrl}/auth/login`, {
-=======
       const response = await fetch(`${baseUrl}/api/auth/login`, {
->>>>>>> d0eb6af0
         method: 'POST',
         headers: {
           'Content-Type': 'application/json',

import React, { createContext, useContext, useState, useEffect, ReactNode, useCallback } from 'react';
import { API_BASE_URL } from '../../config/api';
import { useAuth } from './AuthContext';

interface Store {
  _id: string;
  name: string;
  description?: string;
  address: string;
  city: string;
  state: string;
  zipCode: string;
  country: string;
  phone: string;
  phoneLocal?: string;
  email: string;
  website?: string;
  logo?: string;
  banner?: string;
  socialMedia?: {
    facebook?: string;
    instagram?: string;
    twitter?: string;
    tiktok?: string;
  };
  isActive: boolean;
  isMainStore: boolean;
  coordinates: {
    latitude: number;
    longitude: number;
  };
  businessHours: {
    monday: { open: string; close: string; isOpen: boolean };
    tuesday: { open: string; close: string; isOpen: boolean };
    wednesday: { open: string; close: string; isOpen: boolean };
    thursday: { open: string; close: string; isOpen: boolean };
    friday: { open: string; close: string; isOpen: boolean };
    saturday: { open: string; close: string; isOpen: boolean };
    sunday: { open: string; close: string; isOpen: boolean };
  };
  settings: {
    currency: string;
    taxRate: number;
    deliveryRadius: number;
    minimumOrder: number;
    autoAcceptOrders: boolean;
  };
  createdAt: string;
  updatedAt: string;
}

interface ActiveStoreContextType {
  activeStore: Store | null;
  setActiveStore: (store: Store | null) => void;
  userStores: Store[];
  loading: boolean;
  refreshStores: () => Promise<void>;
}

const ActiveStoreContext = createContext<ActiveStoreContextType | undefined>(undefined);

export const useActiveStore = () => {
  const context = useContext(ActiveStoreContext);
  if (context === undefined) {
    throw new Error('useActiveStore must be used within an ActiveStoreProvider');
  }
  return context;
};

interface ActiveStoreProviderProps {
  children: ReactNode;
}

export const ActiveStoreProvider: React.FC<ActiveStoreProviderProps> = ({ children }) => {
  const { user, token } = useAuth();
  const [activeStore, setActiveStore] = useState<Store | null>(null);
  const [userStores, setUserStores] = useState<Store[]>([]);
  const [loading, setLoading] = useState(true);
  const [lastFetch, setLastFetch] = useState(0);

  const fetchUserStores = useCallback(async () => {
    console.log('ActiveStoreContext: fetchUserStores called');
    console.log('ActiveStoreContext: token:', !!token);
    console.log('ActiveStoreContext: user role:', user?.role);
    
    if (!token || user?.role !== 'store_manager') {
      console.log('ActiveStoreContext: No token or not store_manager, setting loading to false');
      setLoading(false);
      return;
    }

    console.log('ActiveStoreContext: Iniciando fetch de tiendas...');

    try {
      setLoading(true);
      console.log('ActiveStoreContext: Haciendo petición a /api/user/stores/complete...');
      
<<<<<<< HEAD
      const response = await fetch('API_BASE_URL/user/stores/complete', {
=======
      const response = await fetch('process.env.REACT_APP_BACKEND_URL || process.env.REACT_APP_BACKEND_URL || "process.env.REACT_APP_BACKEND_URL || process.env.REACT_APP_BACKEND_URL || "http://localhost:5000""/api/user/stores/complete', {
>>>>>>> d0eb6af0
        headers: {
          'Authorization': `Bearer ${token}`
        }
      });

      console.log('ActiveStoreContext: Respuesta recibida, status:', response.status);
      
      if (!response.ok) {
        throw new Error(`HTTP error! status: ${response.status}`);
      }

      const data = await response.json();
      console.log('ActiveStoreContext: Datos parseados:', data);
      console.log('ActiveStoreContext: Success:', data.success);
      console.log('ActiveStoreContext: Data length:', data.data?.length || 0);
      
      if (data.success) {
        console.log('ActiveStoreContext: Datos completos recibidos:', data.data);
        const stores = data.data || [];
        console.log('ActiveStoreContext: Tiendas encontradas:', stores.length);
        console.log('ActiveStoreContext: Detalles de tiendas:', stores.map(s => ({ id: s._id, name: s.name, isActive: s.isActive })));
        
        setUserStores(stores);
        
        // Si no hay tienda activa seleccionada y hay tiendas disponibles, seleccionar la tienda principal
        if (!activeStore && stores.length > 0) {
          console.log('ActiveStoreContext: Buscando tienda principal...');
          const mainStore = stores.find(store => store.isMainStore);
          console.log('ActiveStoreContext: Tienda principal encontrada:', mainStore?.name);
          const selectedStore = mainStore || stores[0];
          console.log('ActiveStoreContext: Tienda seleccionada:', selectedStore.name);
          setActiveStore(selectedStore);
        }
        
        console.log(`ActiveStoreContext: Encontradas ${stores.length} tiendas activas`);
      } else {
        console.error('ActiveStoreContext: Error en respuesta:', data.message);
        setUserStores([]);
      }
    } catch (error) {
      console.error('ActiveStoreContext: Error fetching user stores:', error);
      setUserStores([]);
    } finally {
      console.log('ActiveStoreContext: Setting loading to false');
      setLoading(false);
    }
  }, [token, user?.role, activeStore]);

  const refreshStores = useCallback(async () => {
    console.log('ActiveStoreContext: refreshStores called');
    await fetchUserStores();
  }, [fetchUserStores]);

  // Efecto principal para inicialización
  useEffect(() => {
    console.log('ActiveStoreContext: useEffect triggered');
    console.log('ActiveStoreContext: token:', !!token);
    console.log('ActiveStoreContext: user?.id:', user?.id);
    console.log('ActiveStoreContext: user?.role:', user?.role);
    
    if (token && user?.role === 'store_manager') {
      console.log('ActiveStoreContext: Conditions met, calling fetchUserStores');
      fetchUserStores();
    } else {
      console.log('ActiveStoreContext: Conditions not met, setting loading to false');
      console.log('ActiveStoreContext: token present:', !!token);
      console.log('ActiveStoreContext: user role is store_manager:', user?.role === 'store_manager');
      setLoading(false);
      setUserStores([]);
      setActiveStore(null);
    }
  }, [token, user?.id, user?.role, fetchUserStores]);

  // Limpiar tienda activa cuando el usuario cambia
  useEffect(() => {
    if (!user || user.role !== 'store_manager') {
      setActiveStore(null);
      setUserStores([]);
    }
  }, [user?.id, user?.role]);

  const value: ActiveStoreContextType = {
    activeStore,
    setActiveStore,
    userStores,
    loading,
    refreshStores
  };

  return (
    <ActiveStoreContext.Provider value={value}>
      {children}
    </ActiveStoreContext.Provider>
  );
};<|MERGE_RESOLUTION|>--- conflicted
+++ resolved
@@ -95,11 +95,7 @@
       setLoading(true);
       console.log('ActiveStoreContext: Haciendo petición a /api/user/stores/complete...');
       
-<<<<<<< HEAD
-      const response = await fetch('API_BASE_URL/user/stores/complete', {
-=======
       const response = await fetch('process.env.REACT_APP_BACKEND_URL || process.env.REACT_APP_BACKEND_URL || "process.env.REACT_APP_BACKEND_URL || process.env.REACT_APP_BACKEND_URL || "http://localhost:5000""/api/user/stores/complete', {
->>>>>>> d0eb6af0
         headers: {
           'Authorization': `Bearer ${token}`
         }
